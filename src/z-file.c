/*
 * File: z-file.c
 * Purpose: Low-level file (and directory) handling
 *
 * Copyright (c) 1997-2007 Ben Harrison, pelpel, Andrew Sidwell, Matthew Jones
 *
 * This work is free software; you can redistribute it and/or modify it
 * under the terms of either:
 *
 * a) the GNU General Public License as published by the Free Software
 *    Foundation, version 2, or
 *
 * b) the "Angband licence":
 *    This software may be copied and distributed for educational, research,
 *    and not for profit purposes provided that this copyright and statement
 *    are included in all such copies.  Other copyrights may also apply.
 */
#include "angband.h"

#ifndef RISCOS
# include <sys/types.h>
#endif

#ifdef WINDOWS
# include <windows.h>
# include <io.h>
# include <direct.h>
#endif

#ifdef MACH_O_CARBON
# include <Carbon/Carbon.h>
#endif

#ifdef HAVE_FCNTL_H
# include <fcntl.h>
#endif

#ifdef HAVE_DIRENT_H
# include <sys/types.h>
# include <dirent.h>
#endif

#ifdef HAVE_STAT
# include <sys/stat.h>
# include <sys/types.h>
#endif

#ifdef WINDOWS
# define my_mkdir(path, perms) mkdir(path)
#elif HAVE_MKDIR || MACH_O_CARBON
# define my_mkdir(path, perms) mkdir(path, perms)
#else
# define my_mkdir(path, perms) FALSE
#endif

/*
 * Player info
 */
int player_uid;
int player_egid;




/*
 * Drop permissions
 */
void safe_setuid_drop(void)
{
#ifdef SET_UID
# if defined(HAVE_SETRESGID)

	if (setresgid(-1, getgid(), -1) != 0)
		quit("setegid(): cannot drop permissions correctly!");

# else

	if (setegid(getgid()) != 0)
		quit("setegid(): cannot drop permissions correctly!");

# endif
#endif /* SET_UID */
}


/*
 * Grab permissions
 */
void safe_setuid_grab(void)
{
#ifdef SET_UID
# if defined(HAVE_SETRESGID)

	if (setresgid(-1, player_egid, -1) != 0)
		quit("setegid(): cannot grab permissions correctly!");

# elif defined(HAVE_SETEGID)

	if (setegid(player_egid) != 0)
		quit("setegid(): cannot grab permissions correctly!");

# endif
#endif /* SET_UID */
}




/*
 * Apply special system-specific processing before dealing with a filename.
 */
static void path_parse(char *buf, size_t max, cptr file)
{
#ifndef RISCOS

	/* Accept the filename */
	my_strcpy(buf, file, max);

#else /* RISCOS */

	/* Defined in main-ros.c */
	char *riscosify_name(const char *path);
	my_strcpy(buf, riscosify_name(path), max);

#endif /* !RISCOS */
}



static void path_process(char *buf, size_t len, size_t *cur_len, const char *path)
{
#if defined(SET_UID) || defined(USE_PRIVATE_PATHS)

	/* Home directory on Unixes */
	if (path[0] == '~')
	{
		const char *s;
		const char *username = path + 1;

		struct passwd *pw;
		char user[128];

		/* Look for non-user portion of the file */
		s = strstr(username, PATH_SEP);
		if (s)
		{
			int i;

			/* Keep username a decent length */
			if (s >= username + sizeof(user)) return;

			for (i = 0; username < s; ++i) user[i] = *username++;
			user[i] = '\0';
			username = user;
		}

#ifndef MACH_O_CARBON

		/* Look up a user (or "current" user) */
		pw = username[0] ? getpwnam(username) : getpwuid(getuid());

#else /* MACH_O_CARBON */

		{
		/* On Macs getlogin() can incorrectly return root, so get the username via system frameworks */
		CFStringRef cfusername = CSCopyUserName(TRUE);
		CFIndex cfbufferlength = CFStringGetMaximumSizeForEncoding(CFStringGetLength(cfusername), kCFStringEncodingUTF8) + 1;
		char *macusername = mem_alloc(cfbufferlength);
		CFStringGetCString(cfusername, macusername, cfbufferlength, kCFStringEncodingUTF8);
		CFRelease(cfusername);

		/* Look up the user */
		pw = getpwnam(macusername);
		mem_free(macusername);
		}
#endif /* !MACH_O_CARBON */

		if (!pw) return;

		/* Copy across */
		strnfcat(buf, len, cur_len, "%s%s", pw->pw_dir, PATH_SEP);
		if (s) strnfcat(buf, len, cur_len, "%s", s);
	}
	else

#endif

	{
		strnfcat(buf, len, cur_len, "%s", path);
	}
}



/*
 * Create a new path string by appending a 'leaf' to 'base'.
 *
 * On Unixes, we convert a tidle at the beginning of a basename to mean the
 * directory, complicating things a little, but better now than later.
 *
 * Remember to free the return value.
 */
size_t path_build(char *buf, size_t len, const char *base, const char *leaf)
{
	size_t cur_len = 0;
	buf[0] = '\0';

	if (!leaf || !leaf[0])
	{
		if (base && base[0])
			path_process(buf, len, &cur_len, base);

		return cur_len;
	}


	/*
	 * If the leafname starts with the seperator,
	 *   or with the tilde (on Unix),
	 *   or there's no base path,
	 * We use the leafname only.
	 */
#if defined(SET_UID) || defined(USE_PRIVATE_PATHS)
	if ((!base || !base[0]) || prefix(leaf, PATH_SEP) || leaf[0] == '~')
#else
	if ((!base || !base[0]) || prefix(leaf, PATH_SEP))
#endif
	{
		path_process(buf, len, &cur_len, leaf);
		return cur_len;
	}


	/* There is both a relative leafname and a base path from which it is relative */
	path_process(buf, len, &cur_len, base);
	strnfcat(buf, len, &cur_len, "%s", PATH_SEP);
	path_process(buf, len, &cur_len, leaf);

	return cur_len;
}



/*** File-handling API ***/

/* On Windows, fwrite() and fread() are broken. */
#if defined(WINDOWS) || defined(SET_UID)
# define HAVE_WRITE
# define HAVE_READ
#endif


/* Private structure to hold file pointers and useful info. */
struct ang_file
{
	FILE *fh;
	char *fname;
	file_mode mode;
};



/** Utility functions **/

/*
 * Delete file 'fname'.
 */
bool file_delete(const char *fname) 
{
	char buf[1024];

	/* Get the system-specific paths */
	path_parse(buf, sizeof(buf), fname);

	return (remove(buf) == 0);
}

/*
 * Delete file 'fname' to 'newname'.
 */
bool file_move(const char *fname, const char *newname)
{
	char buf[1024];
	char aux[1024];

	/* Get the system-specific paths */
	path_parse(buf, sizeof(buf), fname);
	path_parse(aux, sizeof(aux), newname);

	return (rename(buf, aux) == 0);
}


/*
 * Decide whether a file exists or not.
 */

#if defined(HAVE_STAT)

bool file_exists(const char *fname)
{
	struct stat st;
	return (stat(fname, &st) == 0);
}

#elif defined(WINDOWS)

bool file_exists(const char *fname)
{
	char path[MAX_PATH];
	DWORD attrib;

	/* API says we mustn't pass anything larger than MAX_PATH */
	my_strcpy(path, s, sizeof(path));

	attrib = GetFileAttributes(path);
	if (attrib == INVALID_FILE_NAME) return FALSE;
	if (attrib & FILE_ATTRIBUTE_DIRECTORY) return FALSE;

	return TRUE;
}

#else

bool file_exists(const char *fname)
{
	ang_file *f = file_open(fname, MODE_READ, 0);

	if (f) file_close(f);
	return (f ? TRUE : FALSE);
}

#endif

#ifndef RISCOS

/*
 * Return TRUE if first is newer than second, FALSE otherwise.
 */
bool file_newer(const char *first, const char *second)
{
#ifdef HAVE_STAT
	struct stat stat1, stat2;

	/* If the first doesn't exist, the first is not newer. */
	if (stat(first, &stat1) != 0) return FALSE;

	/* If the second doesn't exist, the first is always newer. */
	if (stat(second, &stat2) != 0) return TRUE;

	/* Compare modification times. */
	return stat1.st_mtime > stat2.st_mtime ? TRUE : FALSE;
#else /* HAVE_STAT */
	return FALSE;
#endif /* !HAVE_STAT */
}

#endif /* RISCOS */




/** File-handle functions **/

void (*file_open_hook)(const char *path, file_type ftype);

/*
 * Open file 'fname', in mode 'mode', with filetype 'ftype'.
 * Returns file handle or NULL.
 */
ang_file *file_open(const char *fname, file_mode mode, file_type ftype)
{
	ang_file *f = ZNEW(ang_file);
	char buf[1024];

	(void)ftype;

	/* Get the system-specific path */
	path_parse(buf, sizeof(buf), fname);

	switch (mode)
	{
		case MODE_WRITE:  f->fh = fopen(buf, "wb"); break;
		case MODE_READ:   f->fh = fopen(buf, "rb"); break;
		case MODE_APPEND: f->fh = fopen(buf, "a+"); break;
		default:          f->fh = fopen(buf, "__");
	}

	if (f->fh == NULL)
	{
		FREE(f);
		return NULL;
	}

	f->fname = string_make(buf);
	f->mode = mode;

	if (mode != MODE_READ && file_open_hook)
		file_open_hook(buf, ftype);

	return f;
}


/*
 * Close file handle 'f'.
 */
bool file_close(ang_file *f)
{
	if (fclose(f->fh) != 0)
		return FALSE;

	FREE(f->fname);
	FREE(f);

	return TRUE;
}



/** Locking functions **/

/*
 * Lock a file using POSIX locks, on platforms where this is supported.
 */
void file_lock(ang_file *f)
{
#if defined(HAVE_FCNTL_H) && defined(SET_UID)
	struct flock lock;
	lock.l_type = (f->mode == MODE_READ ? F_RDLCK : F_WRLCK);
	lock.l_whence = SEEK_SET;
	lock.l_start = 0;
	lock.l_len = 0;
	lock.l_pid = 0;
	fcntl(fileno(f->fh), F_SETLKW, &lock);
#endif /* HAVE_FCNTL_H && SET_UID */
}

/*
 * Unlock a file locked using file_lock().
 */
void file_unlock(ang_file *f)
{
#if defined(HAVE_FCNTL_H) && defined(SET_UID)
	struct flock lock;
	lock.l_type = F_UNLCK;
	lock.l_whence = SEEK_SET;
	lock.l_start = 0;
	lock.l_len = 0;
	lock.l_pid = 0;
	fcntl(fileno(f->fh), F_SETLK, &lock);
#endif /* HAVE_FCNTL_H && SET_UID */
}


/** Byte-based IO and functions **/

/*
 * Seek to location 'pos' in file 'f'.
 */
bool file_seek(ang_file *f, u32b pos)
{
	return (fseek(f->fh, pos, SEEK_SET) == 0);
}

/*
 * Read a single, 8-bit character from file 'f'.
 */
bool file_readc(ang_file *f, byte *b)
{
	int i = fgetc(f->fh);

	if (i == EOF)
		return FALSE;

	*b = (byte)i;
	return TRUE;
}

/*
 * Write a single, 8-bit character 'b' to file 'f'.
 */
bool file_writec(ang_file *f, byte b)
{
	return file_write(f, (const char *)&b, 1);
}

/*
 * Read 'n' bytes from file 'f' into array 'buf'.
 */

#ifdef HAVE_READ

#ifndef SET_UID
# define READ_BUF_SIZE 16384
#endif

int file_read(ang_file *f, char *buf, size_t n)
{
	int fd = fileno(f->fh);
	int ret;
	int n_read = 0;

#ifndef SET_UID

	while (n >= READ_BUF_SIZE)
	{
		ret = read(fd, buf, READ_BUF_SIZE);
		n_read += ret;

		if (ret == -1)
			return -1;
		else if (ret != READ_BUF_SIZE)
			return n_read;

		buf += READ_BUF_SIZE;
		n -= READ_BUF_SIZE;
	}

#endif /* !SET_UID */

	ret = read(fd, buf, n);
	n_read += ret;

	if (ret == -1)
		return -1;
	else
		return n_read;
}

#else

int file_read(ang_file *f, char *buf, size_t n)
{
	size_t read = fread(buf, 1, n, f->fh);

	if (read == 0 && ferror(f->fh))
		return -1;
	else
		return read;
}

#endif


/*
 * Append 'n' bytes of array 'buf' to file 'f'.
 */

#ifdef HAVE_WRITE

#ifndef SET_UID
# define WRITE_BUF_SIZE 16384
#endif

bool file_write(ang_file *f, const char *buf, size_t n)
{
	int fd = fileno(f->fh);

#ifndef SET_UID

	while (n >= WRITE_BUF_SIZE)
	{
		if (write(fd, buf, WRITE_BUF_SIZE) != WRITE_BUF_SIZE)
			return FALSE;

		buf += WRITE_BUF_SIZE;
		n -= WRITE_BUF_SIZE;
	}

#endif /* !SET_UID */

	if (write(fd, buf, n) != (int)n)
		return FALSE;

	return TRUE;
}

#else

bool file_write(ang_file *f, const char *buf, size_t n)
{
	return (fwrite(buf, 1, n, f->fh) == n);
}

#endif 

/** Line-based IO **/

/*
 * Read a line of text from file 'f' into buffer 'buf' of size 'n' bytes.
 *
 * Support both \r\n and \n as line endings, but not the outdated \r that used
 * to be used on Macs.  Replace non-printables with '?', and \ts with ' '.
 */
#define TAB_COLUMNS 4

bool file_getl(ang_file *f, char *buf, size_t len)
{
	bool seen_cr = FALSE;
	byte b;
	size_t i = 0;

	bool check_encodes = FALSE;

	/* Leave a byte for the terminating 0 */
	size_t max_len = len - 1;

	while (i < max_len)
	{
		char c;

		if (!file_readc(f, &b))
		{
			buf[i] = '\0';
			return (i == 0) ? FALSE : TRUE;
		}

		c = (char) b;

		if (c == '\r')
		{
			seen_cr = TRUE;
			continue;
		}

		if (seen_cr && c != '\n')
		{
			fseek(f->fh, -1, SEEK_CUR);
			buf[i] = '\0';
			return TRUE;
		}

		if (c == '\n')
		{
			buf[i] = '\0';
			return TRUE;
		}

		/* Expand tabs */
		if (c == '\t')
		{
			/* Next tab stop */
			size_t tabstop = ((i + TAB_COLUMNS) / TAB_COLUMNS) * TAB_COLUMNS;
			if (tabstop >= len) break;

			/* Convert to spaces */
			while (i < tabstop)
				buf[i++] = ' ';

			continue;
		}

		/* Ignore non-printables */
		else if (my_isprint((unsigned char)c))
  		{
			buf[i++] = c;

			/* Notice possible encode */
 			if (c == '[') check_encodes = TRUE;

			continue;
		}
		else
		{
			buf[i++] = '?';
			continue;
		}
	}

<<<<<<< HEAD
	/* Translate encodes if necessary */
 	if (check_encodes) xstr_trans(buf, LATIN1);

=======
	buf[i] = '\0';
>>>>>>> dbdbbe86
	return TRUE;
}

/*
 * Append a line of text 'buf' to the end of file 'f', using system-dependent
 * line ending.
 */
bool file_put(ang_file *f, const char *buf)
{
	return file_write(f, buf, strlen(buf));
}

/*
 * Append a formatted line of text to the end of file 'f'.
 */
bool file_putf(ang_file *f, const char *fmt, ...)
{
	char buf[1024];
	va_list vp;

	va_start(vp, fmt);
	(void)vstrnfmt(buf, sizeof(buf), fmt, vp);
	va_end(vp);

	return file_put(f, buf);
}


/*
 * Format and translate a string, then print it out to file.
 */
bool x_file_putf(ang_file *f, int encoding, const char *fmt, ...)
{
	va_list vp;

 	char buf[1024];

 	/* Begin the Varargs Stuff */
 	va_start(vp, fmt);

 	/* Format the args, save the length */
 	(void)vstrnfmt(buf, sizeof(buf), fmt, vp);

 	/* End the Varargs Stuff */
 	va_end(vp);

 	/* Translate*/
 	xstr_trans(buf, encoding);

 	return file_put(f, buf);
}


bool dir_exists(const char *path)
{
	#ifdef HAVE_STAT
	struct stat buf;
	if (stat(path, &buf) != 0)
		return FALSE;
	else if (buf.st_mode & S_IFDIR)
		return TRUE;
	else
		return FALSE;
	#else
	return TRUE;
	#endif
}

#ifdef HAVE_STAT
bool dir_create(const char *path)
{
	const char *ptr;
	char buf[512];

	/* If the directory already exists then we're done */
	if (dir_exists(path)) return TRUE;

	#ifdef WINDOWS
	/* If we're on windows, we need to skip past the "C:" part. */
	if (isalpha(path[0]) && path[1] == ':') path += 2;
	#endif

	/* Iterate through the path looking for path segements. At each step,
	 * create the path segment if it doesn't already exist. */
	for (ptr = path; *ptr; ptr++)
	{
		if (*ptr == PATH_SEPC)
		{
			/* Find the length of the parent path string */
			size_t len = (size_t)(ptr - path);

			/* Skip the initial slash */
			if (len == 0) continue;

			/* If this is a duplicate path separator, continue */
			if (*(ptr - 1) == PATH_SEPC) continue;

			/* We can't handle really big filenames */
			if (len - 1 > 512) return FALSE;

			/* Create the parent path string, plus null-padding */
			my_strcpy(buf, path, len + 1);

			/* Skip if the parent exists */
			if (dir_exists(buf)) continue;

			/* The parent doesn't exist, so create it or fail */
			if (my_mkdir(buf, 0755) != 0) return FALSE;
		}
	}
	return my_mkdir(path, 0755) == 0 ? TRUE : FALSE;
}

#else /* HAVE_STAT */
bool dir_create(const char *path) { return FALSE; }
#endif /* !HAVE_STAT */

/*** Directory scanning API ***/

/*
 * For information on what these are meant to do, please read the header file.
 */

#ifdef WINDOWS


/* System-specific struct */
struct ang_dir
{
	HANDLE h;
	char *first_file;
};

ang_dir *my_dopen(const char *dirname)
{
	WIN32_FIND_DATA fd;
	HANDLE h;
   	ang_dir *dir;
	
	/* Try to open it */
	h = FindFirstFile(format("%s\\*", dirname), &fd);

	/* Abort */
	if (h == INVALID_HANDLE_VALUE)
		return NULL;

	/* Set up the handle */
	dir = ZNEW(ang_dir);
	dir->h = h;
	dir->first_file = string_make(fd.cFileName);

	/* Success */
	return dir;
}

bool my_dread(ang_dir *dir, char *fname, size_t len)
{
	WIN32_FIND_DATA fd;
	BOOL ok;

	/* Try the first file */
	if (dir->first_file)
	{
		/* Copy the string across, then free it */
		my_strcpy(fname, dir->first_file, len);
		FREE(dir->first_file);

		/* Wild success */
		return TRUE;
	}

	/* Try the next file */
	while (1)
	{
		ok = FindNextFile(dir->h, &fd);
		if (!ok) return FALSE;

		/* Skip directories */
		if (fd.dwFileAttributes & FILE_ATTRIBUTE_DIRECTORY ||
		    strcmp(fd.cFileName, ".") == 0 ||
		    strcmp(fd.cFileName, "..") == 0)
			continue;

		/* Take this one */
		break;
	}

	/* Copy name */
	my_strcpy(fname, fd.cFileName, len);

	return TRUE;
}

void my_dclose(ang_dir *dir)
{
	/* Close directory */
	if (dir->h)
		FindClose(dir->h);

	/* Free memory */
	FREE(dir->first_file);
	FREE(dir);
}

#endif /* WINDOWS */


#ifdef HAVE_DIRENT_H

/* Define our ang_dir type */
struct ang_dir
{
	DIR *d;
	char *dirname;
};

ang_dir *my_dopen(const char *dirname)
{
	ang_dir *dir;
	DIR *d;

	/* Try to open the directory */
	d = opendir(dirname);
	if (!d) return NULL;

	/* Allocate memory for the handle */
	dir = ZNEW(ang_dir);
	if (!dir) 
	{
		closedir(d);
		return NULL;
	}

	/* Set up the handle */
	dir->d = d;
	dir->dirname = string_make(dirname);

	/* Success */
	return dir;
}

bool my_dread(ang_dir *dir, char *fname, size_t len)
{
	struct dirent *entry;
	struct stat filedata;
	char path[1024];

	assert(dir != NULL);

	/* Try reading another entry */
	while (1)
	{
		entry = readdir(dir->d);
		if (!entry) return FALSE;

		path_build(path, sizeof path, dir->dirname, entry->d_name);
            
		/* Check to see if it exists */
		if (stat(path, &filedata) != 0)
			continue;

		/* Check to see if it's a directory */
		if (S_ISDIR(filedata.st_mode))
			continue;

		/* We've found something worth returning */
		break;
	}

	/* Copy the filename */
	my_strcpy(fname, entry->d_name, len);

	return TRUE;
}

void my_dclose(ang_dir *dir)
{
	/* Close directory */
	if (dir->d)
		closedir(dir->d);

	/* Free memory */
	FREE(dir->dirname);
	FREE(dir);
}

#endif /* HAVE_DIRENT_H */
<|MERGE_RESOLUTION|>--- conflicted
+++ resolved
@@ -668,13 +668,10 @@
 		}
 	}
 
-<<<<<<< HEAD
 	/* Translate encodes if necessary */
  	if (check_encodes) xstr_trans(buf, LATIN1);
 
-=======
 	buf[i] = '\0';
->>>>>>> dbdbbe86
 	return TRUE;
 }
 
