--- conflicted
+++ resolved
@@ -758,11 +758,7 @@
 {
 	menu_type menu;
 	menu_iter menu_f = { NULL, NULL, quality_subdisplay, NULL, NULL };
-<<<<<<< HEAD
-	region area = { 24, 5, 29, SQUELCH_MAX };
-=======
 	region area = { 27, 2, 29, SQUELCH_MAX };
->>>>>>> a14cf40f
 	ui_event_data evt;
 	int cursor;
 	int count;
@@ -809,11 +805,7 @@
 {
 	menu_type menu;
 	menu_iter menu_f = { NULL, NULL, quality_display, quality_action, NULL };
-<<<<<<< HEAD
-	region area = { 1, 5, -1, -1 };
-=======
 	region area = { 0, 0, 0, 0 };
->>>>>>> a14cf40f
 
 	/* Save screen */
 	screen_save();
@@ -821,10 +813,7 @@
 
 	/* Set up the menu */
 	menu_init(&menu, MN_SKIN_SCROLL, &menu_f);
-<<<<<<< HEAD
-=======
 	menu.title = "Quality squelch menu";
->>>>>>> a14cf40f
 	menu_setpriv(&menu, TYPE_MAX, quality_values);
 	menu_layout(&menu, &area);
 
@@ -900,10 +889,6 @@
 {
 	char buf[80];
 	const squelch_choice *choice = menu_priv(menu);
-<<<<<<< HEAD
-	int idx = choice[oid].idx;
-=======
->>>>>>> a14cf40f
 
 	object_kind *kind = choice[oid].kind;
 	bool aware = choice[oid].aware;
@@ -924,12 +909,8 @@
 /*
  * Deal with events on the sval menu
  */
-<<<<<<< HEAD
-static bool sval_action(menu_type *m, const ui_event_data *event, int oid)
-=======
 static bool squelch_sval_menu_action(menu_type *m, const ui_event_data *event,
 		int oid)
->>>>>>> a14cf40f
 {
 	const squelch_choice *choice = menu_priv(m);
 
@@ -952,18 +933,12 @@
 
 static const menu_iter squelch_sval_menu =
 {
-<<<<<<< HEAD
-	menu_type menu;
-	menu_iter menu_f = { NULL, NULL, sval_display, sval_action, NULL };
-	region area = { 1, 5, -1, -1 };
-=======
 	NULL,
 	NULL,
 	squelch_sval_menu_display,
 	squelch_sval_menu_action,
 	NULL,
 };
->>>>>>> a14cf40f
 
 
 /**
@@ -1053,38 +1028,11 @@
 	/* Help text */
 	prt(format("Squelch the following %s:", desc), 0, 0);
 
-<<<<<<< HEAD
-	/* Output to the screen */
-	text_out_hook = text_out_to_screen;
-
-	/* Indent output */
-	text_out_indent = 1;
-	text_out_wrap = 79;
-	Term_gotoxy(1, 0);
-
-	/* Display some helpful information */
-	text_out("Use the ");
-	text_out_c(TERM_L_GREEN, "movement keys");
-	text_out(" to scroll the list or ");
-	text_out_c(TERM_L_GREEN, "ESC");
-	text_out(" to return to the previous menu.  ");
-	text_out_c(TERM_L_BLUE, "Enter");
-	text_out(" toggles the current setting.");
-
-	text_out_indent = 0;
-
-	/* Run menu */
-	menu_init(&menu, MN_SKIN_SCROLL, &menu_f);
-	menu_setpriv(&menu, num, choice);
-	menu_layout(&menu, &area);
-	menu_select(&menu, 0);
-=======
 	/* Run menu */
 	menu = menu_new(MN_SKIN_COLUMNS, &squelch_sval_menu);
 	menu_setpriv(menu, n_choices, choices);
 	menu_layout(menu, &area);
 	menu_select(menu, 0);
->>>>>>> a14cf40f
 
 	/* Free memory */
 	FREE(choices);
