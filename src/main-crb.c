--- conflicted
+++ resolved
@@ -3105,16 +3105,6 @@
 static void graphics_aux(UInt32 op)
 {
 	graf_mode = op;
-<<<<<<< HEAD
-	use_transparency = (graphics_modes[op].grafID != 0);//graphics_modes[op].trans;
-	pict_id = graphics_modes[op].file;
-	graf_width = graphics_modes[op].cell_width;
-	graf_height = graphics_modes[op].cell_height;
-	use_graphics = (graphics_modes[op].grafID != 0);
-	graf_mode = op;
-	ANGBAND_GRAF = graphics_modes[op].pref;
-	arg_graphics = op;
-=======
 	current_graphics_mode = get_graphics_mode(op);
 	if (current_graphics_mode) {
 		use_transparency = (op != 0);
@@ -3131,7 +3121,6 @@
 		ANGBAND_GRAF = 0;
 		use_transparency = false;
 	}
->>>>>>> 4c82cba9
 
 	graphics_nuke();
 
