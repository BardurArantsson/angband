/**
 * \file cmd-pickup.c
 * \brief Pickup code
 *
 * Copyright (c) 1997 Ben Harrison, James E. Wilson, Robert A. Koeneke,
 * Copyright (c) 2007 Leon Marrick
 *
 * This work is free software; you can redistribute it and/or modify it
 * under the terms of either:
 *
 * a) the GNU General Public License as published by the Free Software
 *    Foundation, version 2, or
 *
 * b) the "Angband licence":
 *    This software may be copied and distributed for educational, research,
 *    and not for profit purposes provided that this copyright and statement
 *    are included in all such copies.  Other copyrights may also apply.
 */

#include "angband.h"
#include "cave.h"
#include "cmds.h"
#include "game-event.h"
#include "game-input.h"
#include "generate.h"
#include "init.h"
#include "mon-lore.h"
#include "mon-timed.h"
#include "mon-util.h"
#include "obj-desc.h"
#include "obj-gear.h"
#include "obj-identify.h"
#include "obj-ignore.h"
#include "obj-pile.h"
#include "obj-tval.h"
#include "obj-util.h"
#include "player-attack.h"
#include "player-calcs.h"
#include "player-history.h"
#include "player-util.h"
#include "trap.h"

/**
 * Pick up all gold at the player's current location.
 */
static void player_pickup_gold(void)
{
	s32b total_gold = 0L;
	char name[30] = "";

	struct object *obj = square_object(cave, player->py, player->px), *next;

	int sound_msg;
	bool verbal = false;
	bool at_most_one = true;

	/* Pick up all the ordinary gold objects */
	while (obj) {
		struct object_kind *kind = NULL;

		/* Get next object */
		next = obj->next;

		/* Ignore if not legal treasure */
		kind = lookup_kind(obj->tval, obj->sval);
		if (!tval_is_money(obj) || !kind) {
			obj = next;
			continue;
		}

		/* Multiple types if we have a second name, otherwise record the name */
		if (total_gold && !streq(kind->name, name))
			at_most_one = false;
		else
			my_strcpy(name, kind->name, sizeof(name));

		/* Remember whether feedback message is in order */
		if (!ignore_item_ok(obj))
			verbal = true;

		/* Increment total value */
		total_gold += (s32b)obj->pval;

		/* Delete the gold */
		if (obj->known) {
			square_excise_object(cave_k, player->py, player->px, obj->known);
			delist_object(cave_k, obj->known);
			object_delete(&obj->known);
		}
		square_excise_object(cave, player->py, player->px, obj);
		delist_object(cave, obj);
		object_delete(&obj);
		obj = next;
	}

	/* Pick up the gold, if present */
	if (total_gold) {
		char buf[100];

		/* Build a message */
		(void)strnfmt(buf, sizeof(buf),
					  "You have found %d gold pieces worth of ", total_gold);

		/* One treasure type.. */
		if (at_most_one)
			my_strcat(buf, name, sizeof(buf));
		/* ... or more */
		else
			my_strcat(buf, "treasures", sizeof(buf));
		my_strcat(buf, ".", sizeof(buf));

		/* Determine which sound to play */
		if      (total_gold < 200) sound_msg = MSG_MONEY1;
		else if (total_gold < 600) sound_msg = MSG_MONEY2;
		else                       sound_msg = MSG_MONEY3;

		/* Display the message */
		if (verbal)
			msgt(sound_msg, "%s", buf);

		/* Add gold to purse */
		player->au += total_gold;

		/* Redraw gold */
		player->upkeep->redraw |= (PR_GOLD);
	}
}



/**
 * Determine if an object can be picked up automatically.
 */
static bool auto_pickup_okay(const struct object *obj)
{
	if (!inven_carry_okay(obj)) return false;
	if (OPT(pickup_always) || check_for_inscrip(obj, "=g")) return true;
	if (OPT(pickup_inven) && inven_carry_num(obj, true)) return true;

	return false;
}


/**
 * Move an object from a floor pile to the player's gear, checking first
 * whether partial pickup is needed
 */
static void player_pickup_aux(struct object *obj, int auto_max, bool domsg)
{
	int max = inven_carry_num(obj, false);

	/* Confirm at least some of the object can be picked up */
	if (max == 0)
		quit_fmt("Failed pickup of %s", obj->kind->name);

	/* Set ignore status */
	player->upkeep->notice |= PN_IGNORE;

	/* Automatically sense artifacts */
	object_sense_artifact(obj);

	/* Log artifacts if found */
	if (obj->artifact)
		history_add_artifact(obj->artifact, object_is_known(obj), true);

	/* Carry the object, prompting for number if necessary */
	if (max == obj->number) {
		if (obj->known) {
			square_excise_object(cave_k, player->py, player->px, obj->known);
			delist_object(cave_k, obj->known);
		}
		square_excise_object(cave, player->py, player->px, obj);
<<<<<<< HEAD
		inven_carry(player, obj, true, domsg);
=======
		delist_object(cave, obj);
		inven_carry(player, obj, TRUE, domsg);
>>>>>>> 993b33a6
	} else {
		int num;
		bool dummy;
		struct object *picked_up;

		if (auto_max)
			num = auto_max;
		else
			num = get_quantity(NULL, max);
		if (!num) return;
		picked_up = floor_object_for_use(obj, num, false, &dummy);
		inven_carry(player, picked_up, true, domsg);
	}
}

/**
 * Pick up objects and treasure on the floor.  -LM-
 *
 * Scan the list of objects in that floor grid. Pick up gold automatically.
 * Pick up objects automatically until backpack space is full if
 * auto-pickup option is on, otherwise, store objects on
 * floor in an array, and tally both how many there are and can be picked up.
 *
 * If not picking up anything, indicate objects on the floor.  Do the same
 * thing if we don't have room for anything.
 *
 * Pick up multiple objects using Tim Baker's menu system.   Recursively
 * call this function (forcing menus for any number of objects) until
 * objects are gone, backpack is full, or player is satisfied.
 *
 * We keep track of number of objects picked up to calculate time spent.
 * This tally is incremented even for automatic pickup, so we are careful
 * (in "dungeon.c" and elsewhere) to handle pickup as either a separate
 * automated move or a no-cost part of the stay still or 'g'et command.
 *
 * Note the lack of chance for the character to be disturbed by unmarked
 * objects.  They are truly "unknown".
 *
 * \param obj is the object to pick up.
 * \param menu is whether to present a menu to the player
 */
static byte player_pickup_item(struct object *obj, bool menu)
{
	int py = player->py;
	int px = player->px;

	struct object *current = NULL;

	int floor_max = z_info->floor_size + 1;
	struct object **floor_list = mem_zalloc(floor_max * sizeof(*floor_list));
	int floor_num = 0;

	int i;
	int can_pickup = 0;
	bool call_function_again = false;

	bool domsg = true;

	/* Objects picked up.  Used to determine time cost of command. */
	byte objs_picked_up = 0;

	/* Always pickup gold, effortlessly */
	player_pickup_gold();

	/* Nothing else to pick up -- return */
	if (!square_object(cave, py, px)) {
		mem_free(floor_list);
		return objs_picked_up;
	}

	/* We're given an object - pick it up */
	if (obj) {
		player_pickup_aux(obj, 0, domsg);
		objs_picked_up = 1;
		mem_free(floor_list);
		return objs_picked_up;
	}

	/* Tally objects that can be at least partially picked up.*/
	floor_num = scan_floor(floor_list, floor_max, OFLOOR_VISIBLE, NULL);
	for (i = 0; i < floor_num; i++)
	    if (inven_carry_okay(floor_list[i]))
			can_pickup++;

	if (!can_pickup) {
	    event_signal(EVENT_SEEFLOOR);
		floor_pile_know(cave, py, px);
		mem_free(floor_list);
	    return objs_picked_up;
	}

	/* Use a menu interface for multiple objects, or pickup single objects */
	if (!menu && !current) {
		if (floor_num > 1)
			menu = true;
		else
			current = floor_list[0];
	}

	/* Display a list if requested. */
	if (menu && !current) {
		const char *q, *s;
		struct object *obj = NULL;

		/* Get an object or exit. */
		q = "Get which item?";
		s = "You see nothing there.";
		if (!get_item(&obj, q, s, CMD_PICKUP, inven_carry_okay, USE_FLOOR)) {
			mem_free(floor_list);
			return (objs_picked_up);
		}

		current = obj;
		call_function_again = true;

		/* With a list, we do not need explicit pickup messages */
		domsg = true;
	}

	/* Pick up object, if legal */
	if (current) {
		/* Pick up the object */
		player_pickup_aux(current, 0, domsg);

		/* Indicate an object picked up. */
		objs_picked_up = 1;
	}

	/*
	 * If requested, call this function recursively.  Count objects picked
	 * up.  Force the display of a menu in all cases.
	 */
	if (call_function_again)
		objs_picked_up += player_pickup_item(NULL, true);

	mem_free(floor_list);

	/* Indicate how many objects have been picked up. */
	return (objs_picked_up);
}

/**
 * Pick up everything on the floor that requires no player action
 */
int do_autopickup(void)
{
	int py = player->py;
	int px = player->px;

	struct object *obj, *next;

	/* Objects picked up.  Used to determine time cost of command. */
	byte objs_picked_up = 0;

	/* Nothing to pick up -- return */
	if (!square_object(cave, py, px))
		return 0;

	/* Always pickup gold, effortlessly */
	player_pickup_gold();

	/* Scan the remaining objects */
	obj = square_object(cave, py, px);
	while (obj) {
		next = obj->next;

		/* Ignore all hidden objects and non-objects */
		if (!ignore_item_ok(obj)) {
			/* Hack -- disturb */
			disturb(player, 0);

			/* Automatically pick up items into the backpack */
			if (auto_pickup_okay(obj)) {
				/* Pick up the object (as much as possible) with message */
				player_pickup_aux(obj, inven_carry_num(obj, true), true);
				objs_picked_up++;
			}
		}
		obj = next;
	}

	return objs_picked_up;
}

/**
 * Pick up objects at the player's request
 */
void do_cmd_pickup(struct command *cmd)
{
	int energy_cost = 0;
	struct object *obj = NULL;

	/* See if we have an item already */
	(void) cmd_get_arg_item(cmd, "item", &obj);

	/* Pick up floor objects with a menu for multiple objects */
	energy_cost += player_pickup_item(obj, false) * z_info->move_energy / 10;

	/* Limit */
	if (energy_cost > z_info->move_energy) energy_cost = z_info->move_energy;

	/* Charge this amount of energy. */
	player->upkeep->energy_use = energy_cost;
}

/**
 * Pick up or look at objects on a square when the player steps onto it
 */
void do_cmd_autopickup(struct command *cmd)
{
	/* Get the obvious things */
	player->upkeep->energy_use = do_autopickup() * z_info->move_energy / 10;
	if (player->upkeep->energy_use > z_info->move_energy)
		player->upkeep->energy_use = z_info->move_energy;

	/* Look at or feel what's left */
	event_signal(EVENT_SEEFLOOR);
}<|MERGE_RESOLUTION|>--- conflicted
+++ resolved
@@ -170,12 +170,8 @@
 			delist_object(cave_k, obj->known);
 		}
 		square_excise_object(cave, player->py, player->px, obj);
-<<<<<<< HEAD
-		inven_carry(player, obj, true, domsg);
-=======
 		delist_object(cave, obj);
 		inven_carry(player, obj, TRUE, domsg);
->>>>>>> 993b33a6
 	} else {
 		int num;
 		bool dummy;
