/*
 * File: melee2.c
 * Purpose: Monster AI routines
 *
 * Copyright (c) 1997 Ben Harrison, David Reeve Sward, Keldon Jones.
 *
 * This work is free software; you can redistribute it and/or modify it
 * under the terms of either:
 *
 * a) the GNU General Public License as published by the Free Software
 *    Foundation, version 2, or
 *
 * b) the "Angband licence":
 *    This software may be copied and distributed for educational, research,
 *    and not for profit purposes provided that this copyright and statement
 *    are included in all such copies.  Other copyrights may also apply.
 */

#include "angband.h"
#include "attack.h"
#include "cave.h"
#include "monster/monster.h"
#include "monster/mon-make.h"
#include "monster/mon-spell.h"
#include "monster/mon-timed.h"
#include "monster/mon-util.h"
#include "object/slays.h"
#include "object/tvalsval.h"
#include "spells.h"
#include "squelch.h"

/*
 * Determine if a bolt will arrive, checking that no monsters are in the way
 */
#define clean_shot(Y1, X1, Y2, X2) \
	projectable(Y1, X1, Y2, X2, PROJECT_STOP)


/*
 * And now for Intelligent monster attacks (including spells).
 *
 * Give monsters more intelligent attack/spell selection based on
 * observations of previous attacks on the player, and/or by allowing
 * the monster to "cheat" and know the player status.
 *
 * Maintain an idea of the player status, and use that information
 * to occasionally eliminate "ineffective" spell attacks.  We could
 * also eliminate ineffective normal attacks, but there is no reason
 * for the monster to do this, since he gains no benefit.
 * Note that MINDLESS monsters are not allowed to use this code.
 * And non-INTELLIGENT monsters only use it partially effectively.
 *
 * Actually learn what the player resists, and use that information
 * to remove attacks or spells before using them. 
 *
 * This has the added advantage that attacks and spells are related.
 * The "smart_learn" option means that the monster "learns" the flags
 * that should be set, and "smart_cheat" means that he "knows" them.
 * So "smart_cheat" means that the "smart" field is always up to date,
 * while "smart_learn" means that the "smart" field is slowly learned.
 * Both of them have the same effect on the "choose spell" routine.
 */

/*
 * Remove the "bad" spells from a spell list
 */
static void remove_bad_spells(struct monster *m_ptr, bitflag f[RSF_SIZE])
{
	bitflag f2[RSF_SIZE], ai_flags[OF_SIZE];

	u32b smart = 0L;

	/* Stupid monsters act randomly */
	if (rf_has(m_ptr->race->flags, RF_STUPID)) return;

	/* Take working copy of spell flags */
	rsf_copy(f2, f);

	/* Don't heal if full */
	if (m_ptr->hp >= m_ptr->maxhp) rsf_off(f2, RSF_HEAL);
	
	/* Don't haste if hasted with time remaining */
	if (m_ptr->m_timed[MON_TMD_FAST] > 10) rsf_off(f2, RSF_HASTE);

	/* Don't teleport to if the player is already next to us */
	if (m_ptr->cdis == 1) rsf_off(f2, RSF_TELE_TO);

	/* Update acquired knowledge */
	of_wipe(ai_flags);
	if (OPT(birth_ai_learn))
	{
		/* Occasionally forget player status */
		if (one_in_(100))
			of_wipe(m_ptr->known_pflags);

		/* Use the memorized flags */
		smart = m_ptr->smart;
		of_copy(ai_flags, m_ptr->known_pflags);
	}

	/* Cancel out certain flags based on knowledge */
	if (!of_is_empty(ai_flags))
		unset_spells(f2, ai_flags, m_ptr->race);

	if (smart & SM_IMM_MANA && randint0(100) <
			50 * (rf_has(m_ptr->race->flags, RF_SMART) ? 2 : 1))
		rsf_off(f2, RSF_DRAIN_MANA);

	/* use working copy of spell flags */
	rsf_copy(f, f2);
}


/*
 * Determine if there is a space near the selected spot in which
 * a summoned creature can appear
 */
static bool summon_possible(int y1, int x1)
{
	int y, x;

	/* Start at the location, and check 2 grids in each dir */
	for (y = y1 - 2; y <= y1 + 2; y++)
	{
		for (x = x1 - 2; x <= x1 + 2; x++)
		{
			/* Ignore illegal locations */
			if (!cave_in_bounds(cave, y, x)) continue;

			/* Only check a circular area */
			if (distance(y1, x1, y, x) > 2) continue;

			/* Hack: no summon on glyph of warding */
			if (cave_iswarded(cave, y, x)) continue;

			/* Require empty floor grid in line of sight */
			if (cave_isempty(cave, y, x) && los(y1, x1, y, x))
			{
				return (TRUE);
			}
		}
	}

	return FALSE;
}


/*
 * Have a monster choose a spell to cast.
 *
 * Note that the monster's spell list has already had "useless" spells
 * (bolts that won't hit the player, summons without room, etc.) removed.
 * Perhaps that should be done by this function.
 *
 * Stupid monsters will just pick a spell randomly.  Smart monsters
 * will choose more "intelligently".
 *
 * This function could be an efficiency bottleneck.
 */
static int choose_attack_spell(struct monster *m_ptr, bitflag f[RSF_SIZE])
{
	int num = 0;
	byte spells[RSF_MAX];

	int i, py = p_ptr->py, px = p_ptr->px;

	bool has_escape, has_attack, has_summon, has_tactic;
	bool has_annoy, has_haste, has_heal;


    /* This used to be the birth_ai_smart option which
     has been broken for a while and has been removed. */
	if ((FALSE) && !rf_has(m_ptr->race->flags, RF_STUPID))
	{
		/* What have we got? */
		has_escape = test_spells(f, RST_ESCAPE);
		has_attack = test_spells(f, RST_ATTACK | RST_BOLT | RST_BALL | RST_BREATH);
		has_summon = test_spells(f, RST_SUMMON);
		has_tactic = test_spells(f, RST_TACTIC);
		has_annoy = test_spells(f, RST_ANNOY);
		has_haste = test_spells(f, RST_HASTE);
		has_heal = test_spells(f, RST_HEAL);

		/*** Try to pick an appropriate spell type ***/

		/* Hurt badly or afraid, attempt to flee */
		if (has_escape && ((m_ptr->hp < m_ptr->maxhp / 4) || m_ptr->m_timed[MON_TMD_FEAR]))
		{
			/* Choose escape spell */
			set_spells(f, RST_ESCAPE);
		}

		/* Still hurt badly, couldn't flee, attempt to heal */
		else if (has_heal && m_ptr->hp < m_ptr->maxhp / 4)
		{
			/* Choose heal spell */
			set_spells(f, RST_HEAL);
		}

		/* Player is close and we have attack spells, blink away */
		else if (has_tactic && (distance(py, px, m_ptr->fy, m_ptr->fx) < 4) &&
		         has_attack && (randint0(100) < 75))
		{
			/* Choose tactical spell */
			set_spells(f, RST_TACTIC);
		}

		/* We're hurt (not badly), try to heal */
		else if (has_heal && (m_ptr->hp < m_ptr->maxhp * 3 / 4) &&
		         (randint0(100) < 60))
		{
			/* Choose heal spell */
			set_spells(f, RST_HEAL);
		}

		/* Summon if possible (sometimes) */
		else if (has_summon && (randint0(100) < 50))
		{
			/* Choose summon spell */
			set_spells(f, RST_SUMMON);
		}

		/* Attack spell (most of the time) */
		else if (has_attack && (randint0(100) < 85))
		{
			/* Choose attack spell */
			set_spells(f, RST_ATTACK | RST_BOLT | RST_BALL | RST_BREATH);
		}

		/* Try another tactical spell (sometimes) */
		else if (has_tactic && (randint0(100) < 50))
		{
			/* Choose tactic spell */
			set_spells(f, RST_TACTIC);
		}

		/* Haste self if we aren't already somewhat hasted (rarely) */
		else if (has_haste && (randint0(100) < (20 - m_ptr->m_timed[MON_TMD_FAST])))
		{
			/* Choose haste spell */
			set_spells(f, RST_HASTE);
		}

		/* Annoy player (most of the time) */
		else if (has_annoy && (randint0(100) < 85))
		{
			/* Choose annoyance spell */
			set_spells(f, RST_ANNOY);
		}

		/* Else choose no spell */
		else
		{
			rsf_wipe(f);
		}

		/* Anything left? */
		if (rsf_is_empty(f)) return (FLAG_END);
	}

	/* Extract all spells: "innate", "normal", "bizarre" */
	for (i = FLAG_START, num = 0; i < RSF_MAX; i++)
	{
		if (rsf_has(f, i)) spells[num++] = i;
	}

	/* Paranoia */
	if (num == 0) return 0;

	/* Pick at random */
	return (spells[randint0(num)]);
}


/*
 * Creatures can cast spells, shoot missiles, and breathe.
 *
 * Returns "TRUE" if a spell (or whatever) was (successfully) cast.
 *
 * XXX XXX XXX This function could use some work, but remember to
 * keep it as optimized as possible, while retaining generic code.
 *
 * Verify the various "blind-ness" checks in the code.
 *
 * XXX XXX XXX Note that several effects should really not be "seen"
 * if the player is blind.
 *
 * Perhaps monsters should breathe at locations *near* the player,
 * since this would allow them to inflict "partial" damage.
 *
 * Perhaps smart monsters should decline to use "bolt" spells if
 * there is a monster in the way, unless they wish to kill it.
 *
 * It will not be possible to "correctly" handle the case in which a
 * monster attempts to attack a location which is thought to contain
 * the player, but which in fact is nowhere near the player, since this
 * might induce all sorts of messages about the attack itself, and about
 * the effects of the attack, which the player might or might not be in
 * a position to observe.  Thus, for simplicity, it is probably best to
 * only allow "faulty" attacks by a monster if one of the important grids
 * (probably the initial or final grid) is in fact in view of the player.
 * It may be necessary to actually prevent spell attacks except when the
 * monster actually has line of sight to the player.  Note that a monster
 * could be left in a bizarre situation after the player ducked behind a
 * pillar and then teleported away, for example.
 *
 * Note that this function attempts to optimize the use of spells for the
 * cases in which the monster has no spells, or has spells but cannot use
 * them, or has spells but they will have no "useful" effect.  Note that
 * this function has been an efficiency bottleneck in the past.
 *
 * Note the special "MFLAG_NICE" flag, which prevents a monster from using
 * any spell attacks until the player has had a single chance to move.
 */
bool make_attack_spell(struct monster *m_ptr)
{
	int chance, thrown_spell, rlev, failrate;

	bitflag f[RSF_SIZE];

	monster_lore *l_ptr = get_lore(m_ptr->race);

	char m_name[80], m_poss[80], ddesc[80];

	/* Player position */
	int px = p_ptr->px;
	int py = p_ptr->py;

	/* Extract the blind-ness */
	bool blind = (p_ptr->timed[TMD_BLIND] ? TRUE : FALSE);

	/* Extract the "see-able-ness" */
	bool seen = (!blind && m_ptr->ml);

	/* Assume "normal" target */
	bool normal = TRUE;

	/* Handle "leaving" */
	if (p_ptr->leaving) return FALSE;

	/* Cannot cast spells when confused */
	if (m_ptr->m_timed[MON_TMD_CONF]) return (FALSE);

	/* Cannot cast spells when nice */
	if (m_ptr->mflag & MFLAG_NICE) return FALSE;

	/* Hack -- Extract the spell probability */
	chance = (m_ptr->race->freq_innate + m_ptr->race->freq_spell) / 2;

	/* Not allowed to cast spells */
	if (!chance) return FALSE;

	/* Only do spells occasionally */
	if (randint0(100) >= chance) return FALSE;

	/* Hack -- require projectable player */
	if (normal)
	{
		/* Check range */
		if (m_ptr->cdis > MAX_RANGE) return FALSE;

		/* Check path */
		if (!projectable(m_ptr->fy, m_ptr->fx, py, px, PROJECT_NONE))
			return FALSE;
	}

	/* Extract the monster level */
	rlev = ((m_ptr->race->level >= 1) ? m_ptr->race->level : 1);

	/* Extract the racial spell flags */
	rsf_copy(f, m_ptr->race->spell_flags);

	/* Allow "desperate" spells */
	if (rf_has(m_ptr->race->flags, RF_SMART) &&
	    m_ptr->hp < m_ptr->maxhp / 10 &&
	    randint0(100) < 50)

		/* Require intelligent spells */
		set_spells(f, RST_HASTE | RST_ANNOY | RST_ESCAPE | RST_HEAL | RST_TACTIC | RST_SUMMON);

	/* Remove the "ineffective" spells */
	remove_bad_spells(m_ptr, f);

	/* Check whether summons and bolts are worth it. */
	if (!rf_has(m_ptr->race->flags, RF_STUPID))
	{
		/* Check for a clean bolt shot */
		if (test_spells(f, RST_BOLT) &&
			!clean_shot(m_ptr->fy, m_ptr->fx, py, px))

			/* Remove spells that will only hurt friends */
			set_spells(f, ~RST_BOLT);

		/* Check for a possible summon */
		if (!(summon_possible(m_ptr->fy, m_ptr->fx)))

			/* Remove summoning spells */
			set_spells(f, ~RST_SUMMON);
	}

	/* No spells left */
	if (rsf_is_empty(f)) return FALSE;

	/* Get the monster name (or "it") */
	monster_desc(m_name, sizeof(m_name), m_ptr, MDESC_CAPITAL);

	/* Get the monster possessive ("his"/"her"/"its") */
	monster_desc(m_poss, sizeof(m_poss), m_ptr, MDESC_PRO2 | MDESC_POSS);

	/* Get the "died from" name */
	monster_desc(ddesc, sizeof(ddesc), m_ptr, MDESC_SHOW | MDESC_IND2);

	/* Choose a spell to cast */
	thrown_spell = choose_attack_spell(m_ptr, f);

	/* Abort if no spell was chosen */
	if (!thrown_spell) return FALSE;

	/* If we see an unaware monster try to cast a spell, become aware of it */
	if (m_ptr->unaware)
		become_aware(m_ptr);

	/* Calculate spell failure rate */
	failrate = 25 - (rlev + 3) / 4;
	if (m_ptr->m_timed[MON_TMD_FEAR])
		failrate += 20;

	/* Stupid monsters will never fail (for jellies and such) */
	if (rf_has(m_ptr->race->flags, RF_STUPID))
		failrate = 0;

	/* Check for spell failure (innate attacks never fail) */
	if ((thrown_spell >= MIN_NONINNATE_SPELL) && (randint0(100) < failrate))
	{
		/* Message */
		msg("%s tries to cast a spell, but fails.", m_name);

		return TRUE;
	}

	/* Cast the spell. */
	disturb(p_ptr, 1, 0);

	/* Special case RSF_HASTE until TMD_* and MON_TMD_* are rationalised */
	if (thrown_spell == RSF_HASTE) {
		if (blind)
			msg("%s mumbles.", m_name);
		else
			msg("%s concentrates on %s body.", m_name, m_poss);

		(void)mon_inc_timed(m_ptr, MON_TMD_FAST, 50, 0, FALSE);
	} else {
		do_mon_spell(thrown_spell, m_ptr, seen);
	}

	/* Remember what the monster did to us */
	if (seen) {
		rsf_on(l_ptr->spell_flags, thrown_spell);

		/* Innate spell */
		if (thrown_spell < MIN_NONINNATE_SPELL) {
			if (l_ptr->cast_innate < MAX_UCHAR)
				l_ptr->cast_innate++;
		} else {
		/* Bolt or Ball, or Special spell */
			if (l_ptr->cast_spell < MAX_UCHAR)
				l_ptr->cast_spell++;
		}
	}
	/* Always take note of monsters that kill you */
	if (p_ptr->is_dead && (l_ptr->deaths < MAX_SHORT)) {
		l_ptr->deaths++;
	}

	/* A spell was cast */
	return TRUE;
}



/*
 * Returns whether a given monster will try to run from the player.
 *
 * Monsters will attempt to avoid very powerful players.  See below.
 *
 * Because this function is called so often, little details are important
 * for efficiency.  Like not using "mod" or "div" when possible.  And
 * attempting to check the conditions in an optimal order.  Note that
 * "(x << 2) == (x * 4)" if "x" has enough bits to hold the result.
 *
 * Note that this function is responsible for about one to five percent
 * of the processor use in normal conditions...
 */
static int mon_will_run(struct monster *m_ptr)
{
	u16b p_lev, m_lev;
	u16b p_chp, p_mhp;
	u16b m_chp, m_mhp;
	u32b p_val, m_val;

	/* Keep monsters from running too far away */
	if (m_ptr->cdis > MAX_SIGHT + 5) return (FALSE);

	/* All "afraid" monsters will run away */
	if (m_ptr->m_timed[MON_TMD_FEAR]) return (TRUE);

	/* Nearby monsters will not become terrified */
	if (m_ptr->cdis <= 5) return (FALSE);

	/* Examine player power (level) */
	p_lev = p_ptr->lev;

	/* Examine monster power (level plus morale) */
	m_lev = m_ptr->race->level + (m_ptr->midx & 0x08) + 25;

	/* Optimize extreme cases below */
	if (m_lev > p_lev + 4) return (FALSE);
	if (m_lev + 4 <= p_lev) return (TRUE);

	/* Examine player health */
	p_chp = p_ptr->chp;
	p_mhp = p_ptr->mhp;

	/* Examine monster health */
	m_chp = m_ptr->hp;
	m_mhp = m_ptr->maxhp;

	/* Prepare to optimize the calculation */
	p_val = (p_lev * p_mhp) + (p_chp << 2);	/* div p_mhp */
	m_val = (m_lev * m_mhp) + (m_chp << 2);	/* div m_mhp */

	/* Strong players scare strong monsters */
	if (p_val * m_mhp > m_val * p_mhp) return (TRUE);

	/* Assume no terror */
	return (FALSE);
}

/* From Will Asher in DJA:
 * Find whether a monster is near a permanent wall
 * this decides whether PASS_WALL & KILL_WALL monsters 
 * use the monster flow code
 */
static bool near_permwall(const monster_type *m_ptr, struct cave *c)
{
	int y, x;
	int my = m_ptr->fy;
	int mx = m_ptr->fx;
	
	/* if PC is in LOS, there's no need to go around walls */
    if (projectable(my, mx, p_ptr->py, p_ptr->px, PROJECT_NONE)) return FALSE;
    
    /* PASS_WALL & KILL_WALL monsters occasionally flow for a turn anyway */
    if (randint0(99) < 5) return TRUE;
    
	/* Search the nearby grids, which are always in bounds */
	for (y = (my - 2); y <= (my + 2); y++)
	{
		for (x = (mx - 2); x <= (mx + 2); x++)
		{
            if (!cave_in_bounds_fully(c, y, x)) continue;
            if (cave_isperm(c, y, x)) return TRUE;
		}
	}
	return FALSE;
}


/*
 * Choose the "best" direction for "flowing"
 *
 * Note that ghosts and rock-eaters are never allowed to "flow",
 * since they should move directly towards the player.
 *
 * Prefer "non-diagonal" directions, but twiddle them a little
 * to angle slightly towards the player's actual location.
 *
 * Allow very perceptive monsters to track old "spoor" left by
 * previous locations occupied by the player.  This will tend
 * to have monsters end up either near the player or on a grid
 * recently occupied by the player (and left via "teleport").
 *
 * Note that if "smell" is turned on, all monsters get vicious.
 *
 * Also note that teleporting away from a location will cause
 * the monsters who were chasing you to converge on that location
 * as long as you are still near enough to "annoy" them without
 * being close enough to chase directly.  I have no idea what will
 * happen if you combine "smell" with low "aaf" values.
 */
static bool get_moves_aux(struct cave *c, struct monster *m_ptr, int *yp, int *xp)
{
	int py = p_ptr->py;
	int px = p_ptr->px;

	int i, y, x, y1, x1;

	int when = 0;
	int cost = 999;

	/* Monster can go through rocks */
	if (flags_test(m_ptr->race->flags, RF_SIZE, RF_PASS_WALL, RF_KILL_WALL, FLAG_END)){
	
	    /* If monster is near a permwall, use normal pathfinding */
	    if (!near_permwall(m_ptr, c)) return (FALSE);
    }
		
	/* Monster location */
	y1 = m_ptr->fy;
	x1 = m_ptr->fx;

	/* The player is not currently near the monster grid */
	if (c->when[y1][x1] < c->when[py][px])
	{
		/* The player has never been near the monster grid */
		if (c->when[y1][x1] == 0) return (FALSE);
	}

	/* Monster is too far away to notice the player */
	if (c->cost[y1][x1] > MONSTER_FLOW_DEPTH) return (FALSE);
	if (c->cost[y1][x1] > (OPT(birth_small_range) ? m_ptr->race->aaf / 2 : m_ptr->race->aaf)) return (FALSE);

	/* Hack -- Player can see us, run towards him */
	if (player_has_los_bold(y1, x1)) return (FALSE);

	/* Check nearby grids, diagonals first */
	for (i = 7; i >= 0; i--)
	{
		/* Get the location */
		y = y1 + ddy_ddd[i];
		x = x1 + ddx_ddd[i];

		/* Ignore illegal locations */
		if (c->when[y][x] == 0) continue;

		/* Ignore ancient locations */
		if (c->when[y][x] < when) continue;

		/* Ignore distant locations */
		if (c->cost[y][x] > cost) continue;

		/* Save the cost and time */
		when = c->when[y][x];
		cost = c->cost[y][x];

		/* Hack -- Save the "twiddled" location */
		(*yp) = py + 16 * ddy_ddd[i];
		(*xp) = px + 16 * ddx_ddd[i];
	}

	/* No legal move (?) */
	if (!when) return (FALSE);

	/* Success */
	return (TRUE);
}

/*
 * Provide a location to flee to, but give the player a wide berth.
 *
 * A monster may wish to flee to a location that is behind the player,
 * but instead of heading directly for it, the monster should "swerve"
 * around the player so that he has a smaller chance of getting hit.
 */
static bool get_fear_moves_aux(struct cave *c, struct monster *m_ptr, int *yp, int *xp)
{
	int y, x, y1, x1, fy, fx, py, px, gy = 0, gx = 0;
	int when = 0, score = -1;
	int i;

	/* Player location */
	py = p_ptr->py;
	px = p_ptr->px;

	/* Monster location */
	fy = m_ptr->fy;
	fx = m_ptr->fx;

	/* Desired destination */
	y1 = fy - (*yp);
	x1 = fx - (*xp);

	/* The player is not currently near the monster grid */
	if (c->when[fy][fx] < c->when[py][px])
	{
		/* No reason to attempt flowing */
		return (FALSE);
	}

	/* Monster is too far away to use flow information */
	if (c->cost[fy][fx] > MONSTER_FLOW_DEPTH) return (FALSE);
	if (c->cost[fy][fx] > (OPT(birth_small_range) ? m_ptr->race->aaf / 2 : m_ptr->race->aaf)) return (FALSE);

	/* Check nearby grids, diagonals first */
	for (i = 7; i >= 0; i--)
	{
		int dis, s;

		/* Get the location */
		y = fy + ddy_ddd[i];
		x = fx + ddx_ddd[i];

		/* Ignore illegal locations */
		if (c->when[y][x] == 0) continue;

		/* Ignore ancient locations */
		if (c->when[y][x] < when) continue;

		/* Calculate distance of this grid from our destination */
		dis = distance(y, x, y1, x1);

		/* Score this grid */
		s = 5000 / (dis + 3) - 500 / (c->cost[y][x] + 1);

		/* No negative scores */
		if (s < 0) s = 0;

		/* Ignore lower scores */
		if (s < score) continue;

		/* Save the score and time */
		when = c->when[y][x];
		score = s;

		/* Save the location */
		gy = y;
		gx = x;
	}

	/* No legal move (?) */
	if (!when) return (FALSE);

	/* Find deltas */
	(*yp) = fy - gy;
	(*xp) = fx - gx;

	/* Success */
	return (TRUE);
}



/*
 * Hack -- Precompute a bunch of calls to distance() in find_safety() and
 * find_hiding().
 *
 * The pair of arrays dist_offsets_y[n] and dist_offsets_x[n] contain the
 * offsets of all the locations with a distance of n from a central point,
 * with an offset of (0,0) indicating no more offsets at this distance.
 *
 * This is, of course, fairly unreadable, but it eliminates multiple loops
 * from the previous version.
 *
 * It is probably better to replace these arrays with code to compute
 * the relevant arrays, even if the storage is pre-allocated in hard
 * coded sizes.  At the very least, code should be included which is
 * able to generate and dump these arrays (ala "los()").  XXX XXX XXX
 *
 * Also, the storage needs could be reduced by using char.  XXX XXX XXX
 *
 * These arrays could be combined into two big arrays, using sub-arrays
 * to hold the offsets and lengths of each portion of the sub-arrays, and
 * this could perhaps also be used somehow in the "look" code.  XXX XXX XXX
 */


static const int d_off_y_0[] =
{ 0 };

static const int d_off_x_0[] =
{ 0 };


static const int d_off_y_1[] =
{ -1, -1, -1, 0, 0, 1, 1, 1, 0 };

static const int d_off_x_1[] =
{ -1, 0, 1, -1, 1, -1, 0, 1, 0 };


static const int d_off_y_2[] =
{ -1, -1, -2, -2, -2, 0, 0, 1, 1, 2, 2, 2, 0 };

static const int d_off_x_2[] =
{ -2, 2, -1, 0, 1, -2, 2, -2, 2, -1, 0, 1, 0 };


static const int d_off_y_3[] =
{ -1, -1, -2, -2, -3, -3, -3, 0, 0, 1, 1, 2, 2,
  3, 3, 3, 0 };

static const int d_off_x_3[] =
{ -3, 3, -2, 2, -1, 0, 1, -3, 3, -3, 3, -2, 2,
  -1, 0, 1, 0 };


static const int d_off_y_4[] =
{ -1, -1, -2, -2, -3, -3, -3, -3, -4, -4, -4, 0,
  0, 1, 1, 2, 2, 3, 3, 3, 3, 4, 4, 4, 0 };

static const int d_off_x_4[] =
{ -4, 4, -3, 3, -2, -3, 2, 3, -1, 0, 1, -4, 4,
  -4, 4, -3, 3, -2, -3, 2, 3, -1, 0, 1, 0 };


static const int d_off_y_5[] =
{ -1, -1, -2, -2, -3, -3, -4, -4, -4, -4, -5, -5,
  -5, 0, 0, 1, 1, 2, 2, 3, 3, 4, 4, 4, 4, 5, 5,
  5, 0 };

static const int d_off_x_5[] =
{ -5, 5, -4, 4, -4, 4, -2, -3, 2, 3, -1, 0, 1,
  -5, 5, -5, 5, -4, 4, -4, 4, -2, -3, 2, 3, -1,
  0, 1, 0 };


static const int d_off_y_6[] =
{ -1, -1, -2, -2, -3, -3, -4, -4, -5, -5, -5, -5,
  -6, -6, -6, 0, 0, 1, 1, 2, 2, 3, 3, 4, 4, 5, 5,
  5, 5, 6, 6, 6, 0 };

static const int d_off_x_6[] =
{ -6, 6, -5, 5, -5, 5, -4, 4, -2, -3, 2, 3, -1,
  0, 1, -6, 6, -6, 6, -5, 5, -5, 5, -4, 4, -2,
  -3, 2, 3, -1, 0, 1, 0 };


static const int d_off_y_7[] =
{ -1, -1, -2, -2, -3, -3, -4, -4, -5, -5, -5, -5,
  -6, -6, -6, -6, -7, -7, -7, 0, 0, 1, 1, 2, 2, 3,
  3, 4, 4, 5, 5, 5, 5, 6, 6, 6, 6, 7, 7, 7, 0 };

static const int d_off_x_7[] =
{ -7, 7, -6, 6, -6, 6, -5, 5, -4, -5, 4, 5, -2,
  -3, 2, 3, -1, 0, 1, -7, 7, -7, 7, -6, 6, -6,
  6, -5, 5, -4, -5, 4, 5, -2, -3, 2, 3, -1, 0,
  1, 0 };


static const int d_off_y_8[] =
{ -1, -1, -2, -2, -3, -3, -4, -4, -5, -5, -6, -6,
  -6, -6, -7, -7, -7, -7, -8, -8, -8, 0, 0, 1, 1,
  2, 2, 3, 3, 4, 4, 5, 5, 6, 6, 6, 6, 7, 7, 7, 7,
  8, 8, 8, 0 };

static const int d_off_x_8[] =
{ -8, 8, -7, 7, -7, 7, -6, 6, -6, 6, -4, -5, 4,
  5, -2, -3, 2, 3, -1, 0, 1, -8, 8, -8, 8, -7,
  7, -7, 7, -6, 6, -6, 6, -4, -5, 4, 5, -2, -3,
  2, 3, -1, 0, 1, 0 };


static const int d_off_y_9[] =
{ -1, -1, -2, -2, -3, -3, -4, -4, -5, -5, -6, -6,
  -7, -7, -7, -7, -8, -8, -8, -8, -9, -9, -9, 0,
  0, 1, 1, 2, 2, 3, 3, 4, 4, 5, 5, 6, 6, 7, 7, 7,
  7, 8, 8, 8, 8, 9, 9, 9, 0 };

static const int d_off_x_9[] =
{ -9, 9, -8, 8, -8, 8, -7, 7, -7, 7, -6, 6, -4,
  -5, 4, 5, -2, -3, 2, 3, -1, 0, 1, -9, 9, -9,
  9, -8, 8, -8, 8, -7, 7, -7, 7, -6, 6, -4, -5,
  4, 5, -2, -3, 2, 3, -1, 0, 1, 0 };


static const int *dist_offsets_y[10] =
{
	d_off_y_0, d_off_y_1, d_off_y_2, d_off_y_3, d_off_y_4,
	d_off_y_5, d_off_y_6, d_off_y_7, d_off_y_8, d_off_y_9
};

static const int *dist_offsets_x[10] =
{
	d_off_x_0, d_off_x_1, d_off_x_2, d_off_x_3, d_off_x_4,
	d_off_x_5, d_off_x_6, d_off_x_7, d_off_x_8, d_off_x_9
};


/*
 * Choose a "safe" location near a monster for it to run toward.
 *
 * A location is "safe" if it can be reached quickly and the player
 * is not able to fire into it (it isn't a "clean shot").  So, this will
 * cause monsters to "duck" behind walls.  Hopefully, monsters will also
 * try to run towards corridor openings if they are in a room.
 *
 * This function may take lots of CPU time if lots of monsters are fleeing.
 *
 * Return TRUE if a safe location is available.
 */
static bool find_safety(struct cave *c, struct monster *m_ptr, int *yp, int *xp)
{
	int fy = m_ptr->fy;
	int fx = m_ptr->fx;

	int py = p_ptr->py;
	int px = p_ptr->px;

	int i, y, x, dy, dx, d, dis;
	int gy = 0, gx = 0, gdis = 0;

	const int *y_offsets;
	const int *x_offsets;

	/* Start with adjacent locations, spread further */
	for (d = 1; d < 10; d++)
	{
		/* Get the lists of points with a distance d from (fx, fy) */
		y_offsets = dist_offsets_y[d];
		x_offsets = dist_offsets_x[d];

		/* Check the locations */
		for (i = 0, dx = x_offsets[0], dy = y_offsets[0];
		     dx != 0 || dy != 0;
		     i++, dx = x_offsets[i], dy = y_offsets[i])
		{
			y = fy + dy;
			x = fx + dx;

			/* Skip illegal locations */
			if (!cave_in_bounds_fully(cave, y, x)) continue;

			/* Skip locations in a wall */
			if (!cave_ispassable(cave, y, x)) continue;

			/* Ignore grids very far from the player */
			if (c->when[y][x] < c->when[py][px]) continue;

			/* Ignore too-distant grids */
			if (c->cost[y][x] > c->cost[fy][fx] + 2 * d) continue;

			/* Check for absence of shot (more or less) */
			if (!player_has_los_bold(y,x))
			{
				/* Calculate distance from player */
				dis = distance(y, x, py, px);

				/* Remember if further than previous */
				if (dis > gdis)
				{
					gy = y;
					gx = x;
					gdis = dis;
				}
			}
		}

		/* Check for success */
		if (gdis > 0)
		{
			/* Good location */
			(*yp) = fy - gy;
			(*xp) = fx - gx;

			/* Found safe place */
			return (TRUE);
		}
	}

	/* No safe place */
	return (FALSE);
}




/*
 * Choose a good hiding place near a monster for it to run toward.
 *
 * Pack monsters will use this to "ambush" the player and lure him out
 * of corridors into open space so they can swarm him.
 *
 * Return TRUE if a good location is available.
 */
static bool find_hiding(struct monster *m_ptr, int *yp, int *xp)
{
	int fy = m_ptr->fy;
	int fx = m_ptr->fx;

	int py = p_ptr->py;
	int px = p_ptr->px;

	int i, y, x, dy, dx, d, dis;
	int gy = 0, gx = 0, gdis = 999, min;

	const int *y_offsets, *x_offsets;

	/* Closest distance to get */
	min = distance(py, px, fy, fx) * 3 / 4 + 2;

	/* Start with adjacent locations, spread further */
	for (d = 1; d < 10; d++)
	{
		/* Get the lists of points with a distance d from (fx, fy) */
		y_offsets = dist_offsets_y[d];
		x_offsets = dist_offsets_x[d];

		/* Check the locations */
		for (i = 0, dx = x_offsets[0], dy = y_offsets[0];
		     dx != 0 || dy != 0;
		     i++, dx = x_offsets[i], dy = y_offsets[i])
		{
			y = fy + dy;
			x = fx + dx;

			/* Skip illegal locations */
			if (!cave_in_bounds_fully(cave, y, x)) continue;

			/* Skip occupied locations */
			if (!cave_isempty(cave, y, x)) continue;

			/* Check for hidden, available grid */
			if (!player_has_los_bold(y, x) && (clean_shot(fy, fx, y, x)))
			{
				/* Calculate distance from player */
				dis = distance(y, x, py, px);

				/* Remember if closer than previous */
				if (dis < gdis && dis >= min)
				{
					gy = y;
					gx = x;
					gdis = dis;
				}
			}
		}

		/* Check for success */
		if (gdis < 999)
		{
			/* Good location */
			(*yp) = fy - gy;
			(*xp) = fx - gx;

			/* Found good place */
			return (TRUE);
		}
	}

	/* No good place */
	return (FALSE);
}


/*
 * Choose "logical" directions for monster movement
 *
 * We store the directions in a special "mm" array
 */
static bool get_moves(struct cave *c, struct monster *m_ptr, int mm[5])
{
	int py = p_ptr->py;
	int px = p_ptr->px;

	int y, ay, x, ax;

	int move_val = 0;

	int y2 = py;
	int x2 = px;

	bool done = FALSE;

	/* Flow towards the player */
	get_moves_aux(c, m_ptr, &y2, &x2);

	/* Extract the "pseudo-direction" */
	y = m_ptr->fy - y2;
	x = m_ptr->fx - x2;



	/* Normal animal packs try to get the player out of corridors. */
<<<<<<< HEAD
	if (rf_has(m_ptr->race->flags, RF_FRIENDS) && rf_has(m_ptr->race->flags, RF_ANIMAL) &&
=======
	if (OPT(birth_ai_packs) &&
	    rf_has(m_ptr->race->flags, RF_GROUP_AI) &&
>>>>>>> c9647423
	    !flags_test(m_ptr->race->flags, RF_SIZE, RF_PASS_WALL, RF_KILL_WALL, FLAG_END))
	{
		int i, open = 0;

		/* Count empty grids next to player */
		for (i = 0; i < 8; i++)
		{
			int ry = py + ddy_ddd[i];
			int rx = px + ddx_ddd[i];
			/* Check grid around the player for room interior (room walls count)
			   or other empty space */
			if (cave_ispassable(cave, ry, rx) || cave_isroom(cave, ry, rx))
			{
				/* One more open grid */
				open++;
			}
		}

		/* Not in an empty space and strong player */
		if ((open < 7) && (p_ptr->chp > p_ptr->mhp / 2))
		{
			/* Find hiding place */
			if (find_hiding(m_ptr, &y, &x)) done = TRUE;
		}
	}


	/* Apply fear */
	if (!done && mon_will_run(m_ptr))
	{
		/* Try to find safe place */
		if (!find_safety(c, m_ptr, &y, &x))
		{
			/* This is not a very "smart" method XXX XXX */
			y = (-y);
			x = (-x);
		}

		else
		{
			/* Adjust movement */
			get_fear_moves_aux(c, m_ptr, &y, &x);
		}

		done = TRUE;
	}


	/* Monster groups try to surround the player */
<<<<<<< HEAD
	if (!done && rf_has(m_ptr->race->flags, RF_FRIENDS))
=======
	if (!done && OPT(birth_ai_packs) && rf_has(m_ptr->race->flags, RF_GROUP_AI))
>>>>>>> c9647423
	{
		int i;

		/* If we are not already adjacent */
		if (m_ptr->cdis > 1)
		{
			/* Find an empty square near the player to fill */
			int tmp = randint0(8);
			for (i = 0; i < 8; i++)
			{
				/* Pick squares near player (pseudo-randomly) */
				y2 = py + ddy_ddd[(tmp + i) & 7];
				x2 = px + ddx_ddd[(tmp + i) & 7];
				
				/* Ignore filled grids */
				if (!cave_isempty(cave, y2, x2)) continue;
				
				/* Try to fill this hole */
				break;
			}
		}
		/* Extract the new "pseudo-direction" */
		y = m_ptr->fy - y2;
		x = m_ptr->fx - x2;
	}


	/* Check for no move */
	if (!x && !y) return (FALSE);

	/* Extract the "absolute distances" */
	ax = ABS(x);
	ay = ABS(y);

	/* Do something weird */
	if (y < 0) move_val += 8;
	if (x > 0) move_val += 4;

	/* Prevent the diamond maneuvre */
	if (ay > (ax << 1))
	{
		move_val++;
		move_val++;
	}
	else if (ax > (ay << 1))
	{
		move_val++;
	}

	/* Analyze */
	switch (move_val)
	{
		case 0:
		{
			mm[0] = 9;
			if (ay > ax)
			{
				mm[1] = 8;
				mm[2] = 6;
				mm[3] = 7;
				mm[4] = 3;
			}
			else
			{
				mm[1] = 6;
				mm[2] = 8;
				mm[3] = 3;
				mm[4] = 7;
			}
			break;
		}

		case 1:
		case 9:
		{
			mm[0] = 6;
			if (y < 0)
			{
				mm[1] = 3;
				mm[2] = 9;
				mm[3] = 2;
				mm[4] = 8;
			}
			else
			{
				mm[1] = 9;
				mm[2] = 3;
				mm[3] = 8;
				mm[4] = 2;
			}
			break;
		}

		case 2:
		case 6:
		{
			mm[0] = 8;
			if (x < 0)
			{
				mm[1] = 9;
				mm[2] = 7;
				mm[3] = 6;
				mm[4] = 4;
			}
			else
			{
				mm[1] = 7;
				mm[2] = 9;
				mm[3] = 4;
				mm[4] = 6;
			}
			break;
		}

		case 4:
		{
			mm[0] = 7;
			if (ay > ax)
			{
				mm[1] = 8;
				mm[2] = 4;
				mm[3] = 9;
				mm[4] = 1;
			}
			else
			{
				mm[1] = 4;
				mm[2] = 8;
				mm[3] = 1;
				mm[4] = 9;
			}
			break;
		}

		case 5:
		case 13:
		{
			mm[0] = 4;
			if (y < 0)
			{
				mm[1] = 1;
				mm[2] = 7;
				mm[3] = 2;
				mm[4] = 8;
			}
			else
			{
				mm[1] = 7;
				mm[2] = 1;
				mm[3] = 8;
				mm[4] = 2;
			}
			break;
		}

		case 8:
		{
			mm[0] = 3;
			if (ay > ax)
			{
				mm[1] = 2;
				mm[2] = 6;
				mm[3] = 1;
				mm[4] = 9;
			}
			else
			{
				mm[1] = 6;
				mm[2] = 2;
				mm[3] = 9;
				mm[4] = 1;
			}
			break;
		}

		case 10:
		case 14:
		{
			mm[0] = 2;
			if (x < 0)
			{
				mm[1] = 3;
				mm[2] = 1;
				mm[3] = 6;
				mm[4] = 4;
			}
			else
			{
				mm[1] = 1;
				mm[2] = 3;
				mm[3] = 4;
				mm[4] = 6;
			}
			break;
		}

		default: /* case 12: */
		{
			mm[0] = 1;
			if (ay > ax)
			{
				mm[1] = 2;
				mm[2] = 4;
				mm[3] = 3;
				mm[4] = 7;
			}
			else
			{
				mm[1] = 4;
				mm[2] = 2;
				mm[3] = 7;
				mm[4] = 3;
			}
			break;
		}
	}

	/* Want to move */
	return (TRUE);
}



/*
 * Hack -- compare the "strength" of two monsters XXX XXX XXX
 */
static int compare_monsters(const struct monster *m_ptr, const struct monster *n_ptr)
{
	u32b mexp1 = m_ptr->race->mexp;
	u32b mexp2 = n_ptr->race->mexp;

	/* Compare */
	if (mexp1 < mexp2) return (-1);
	if (mexp1 > mexp2) return (1);

	/* Assume equal */
	return (0);
}

/*
 * Critical blow.  All hits that do 95% of total possible damage,
 * and which also do at least 20 damage, or, sometimes, N damage.
 * This is used only to determine "cuts" and "stuns".
 */
static int monster_critical(int dice, int sides, int dam)
{
	int max = 0;
	int total = dice * sides;

	/* Must do at least 95% of perfect */
	if (dam < total * 19 / 20) return (0);

	/* Weak blows rarely work */
	if ((dam < 20) && (randint0(100) >= dam)) return (0);

	/* Perfect damage */
	if (dam == total) max++;

	/* Super-charge */
	if (dam >= 20)
	{
		while (randint0(100) < 2) max++;
	}

	/* Critical damage */
	if (dam > 45) return (6 + max);
	if (dam > 33) return (5 + max);
	if (dam > 25) return (4 + max);
	if (dam > 18) return (3 + max);
	if (dam > 11) return (2 + max);
	return (1 + max);
}

/*
 * Determine if a monster attack against the player succeeds.
 */
bool check_hit(struct player *p, int power, int level)
{
	int chance, ac;

	/* Calculate the "attack quality" */
	chance = (power + (level * 3));

	/* Total armor */
	ac = p->state.ac + p->state.to_a;

	/* if the monster checks vs ac, the player learns ac bonuses */
	/* XXX Eddie should you only learn +ac on miss, -ac on hit?  who knows */
	object_notice_on_defend(p);

	/* Check if the player was hit */
	return test_hit(chance, ac, TRUE);
}


#define MAX_DESC_INSULT 8

/*
 * Hack -- possible "insult" messages
 */
static const char *desc_insult[MAX_DESC_INSULT] =
{
	"insults you!",
	"insults your mother!",
	"gives you the finger!",
	"humiliates you!",
	"defiles you!",
	"dances around you!",
	"makes obscene gestures!",
	"moons you!!!"
};


#define MAX_DESC_MOAN 8


/*
 * Hack -- possible "insult" messages
 */
static const char *desc_moan[MAX_DESC_MOAN] =
{
	"wants his mushrooms back.",
	"tells you to get off his land.",
	"looks for his dogs. ",
	"says 'Did you kill my Fang?' ",
	"asks 'Do you want to buy any mushrooms?' ",
	"seems sad about something.",
	"asks if you have seen his dogs.",
	"mumbles something about mushrooms."
};

/*
 * Calculate how much damage remains after armor is taken into account
 * (does for a physical attack what adjust_dam does for an elemental attack).
 */
static int adjust_dam_armor(int damage, int ac)
{
	return damage - (damage * ((ac < 240) ? ac : 240) / 400);
}

/*
 * Helper function for make_attack_normal.
 * Do damage as the result of a melee attack that has an elemental aspect.
 */
static void do_elemental_melee_attack(struct player *p, int damage, int ac, int which_element, char *ddesc, int method)
{
	int physical_dam, elemental_dam;

       	switch (which_element) {
		case GF_ACID: msg("You are covered in acid!");
               	break;
		case GF_ELEC: msg("You are struck by electricity!");
               	break;
		case GF_FIRE: msg("You are enveloped in flames!");
               	break;
		case GF_COLD: msg("You are covered with frost!");
               	break;
	}
	
	/* Give the player a small bonus to ac for elemental attacks */
	physical_dam = adjust_dam_armor(damage, ac + 50);
	
	/* Some attacks do no physical damage */
	if (method == RBM_TOUCH  ||
		method == RBM_ENGULF ||
		method == RBM_DROOL  ||
		method == RBM_SPIT   ||
		method == RBM_CRAWL  ||
		method == RBM_GAZE   ||
		method == RBM_WAIL   ||
		method == RBM_SPORE  ||
		method == RBM_BEG    ||
		method == RBM_INSULT ||
		method == RBM_MOAN){
		physical_dam = 0;
	}
	
	elemental_dam = adjust_dam(p, which_element, damage, RANDOMISE, 
		check_for_resist(p, which_element, p->state.flags, TRUE));
		
	/* Take the larger of physical or elemental damage */	
	damage = (physical_dam > elemental_dam) ? physical_dam : elemental_dam;
	
	if (damage > 0) take_hit(p, damage, ddesc);
	if (elemental_dam > 0) inven_damage(p, which_element, MIN(elemental_dam * 5, 300));
}

/*
 * Attack the player via physical attacks.
 */
static bool make_attack_normal(struct monster *m_ptr, struct player *p)
{
	monster_lore *l_ptr = get_lore(m_ptr->race);

	int ap_cnt;

	int i, k, tmp, ac, rlev;
	int do_cut, do_stun;

	s32b gold;

	object_type *o_ptr;

	char o_name[80];

	char m_name[80];

	char ddesc[80];

	bool blinked;

	int sound_msg;


	/* Not allowed to attack */
	if (rf_has(m_ptr->race->flags, RF_NEVER_BLOW)) return (FALSE);

	/* Total armor */
	ac = p->state.ac + p->state.to_a;

	/* Extract the effective monster level */
	rlev = ((m_ptr->race->level >= 1) ? m_ptr->race->level : 1);


	/* Get the monster name (or "it") */
	monster_desc(m_name, sizeof(m_name), m_ptr, MDESC_CAPITAL);

	/* Get the "died from" information (i.e. "a kobold") */
	monster_desc(ddesc, sizeof(ddesc), m_ptr, MDESC_SHOW | MDESC_IND2);

	/* Assume no blink */
	blinked = FALSE;

	/* Scan through all blows */
	for (ap_cnt = 0; ap_cnt < MONSTER_BLOW_MAX; ap_cnt++)
	{
		bool visible = FALSE;
		bool obvious = FALSE;
		bool do_break = FALSE;

		int power = 0;
		int damage = 0;

		const char *act = NULL;

		/* Extract the attack infomation */
		int effect = m_ptr->race->blow[ap_cnt].effect;
		int method = m_ptr->race->blow[ap_cnt].method;
		int d_dice = m_ptr->race->blow[ap_cnt].d_dice;
		int d_side = m_ptr->race->blow[ap_cnt].d_side;


		/* Hack -- no more attacks */
		if (!method) break;

		/* Handle "leaving" */
		if (p->leaving) break;

		/* Extract visibility (before blink) */
		if (m_ptr->ml) visible = TRUE;

		/* Extract visibility from carrying light */
		if (rf_has(m_ptr->race->flags, RF_HAS_LIGHT)) visible = TRUE;

		/* Extract the attack "power" */
		switch (effect)
		{
			case RBE_HURT:      power = 40; break;
			case RBE_POISON:    power = 20; break;
			case RBE_ACID:      power = 20; break;
			case RBE_ELEC:      power = 40; break;
			case RBE_FIRE:      power = 40; break;
			case RBE_COLD:      power = 40; break;
			case RBE_BLIND:     power =  0; break;
			case RBE_CONFUSE:   power = 20; break;
			case RBE_TERRIFY:   power =  0; break;
			case RBE_PARALYZE:  power =  0; break;
			case RBE_HALLU:     power =  0; break;
			case RBE_EXP_10:    power = 20; break;
			case RBE_EXP_20:    power = 20; break;
			case RBE_EXP_40:    power = 20; break;
			case RBE_EXP_80:    power = 20; break;
			case RBE_UN_BONUS:  power = 10; break;
			case RBE_UN_POWER:  power = 10; break;
			case RBE_EAT_GOLD:  power =  0; break;
			case RBE_EAT_ITEM:  power =  0; break;
			case RBE_EAT_FOOD:  power =  0; break;
			case RBE_EAT_LIGHT: power =  0; break;
			case RBE_LOSE_STR:  power =  0; break;
			case RBE_LOSE_DEX:  power =  0; break;
			case RBE_LOSE_CON:  power =  0; break;
			case RBE_LOSE_INT:  power =  0; break;
			case RBE_LOSE_WIS:  power =  0; break;
			case RBE_LOSE_ALL:  power =  0; break;
			case RBE_SHATTER:   power = 60; break;
		}


		/* Monster hits player */
		if (!effect || check_hit(p, power, rlev))
		{
			/* Always disturbing */
			disturb(p, 1, 0);

			/* Hack -- Apply "protection from evil" */
			if (p->timed[TMD_PROTEVIL] > 0)
			{
				/* Learn about the evil flag */
				if (m_ptr->ml)
				{
					rf_on(l_ptr->flags, RF_EVIL);
				}

				if (rf_has(m_ptr->race->flags, RF_EVIL) &&
				    p->lev >= rlev &&
				    randint0(100) + p->lev > 50)
				{
					/* Message */
					msg("%s is repelled.", m_name);

					/* Hack -- Next attack */
					continue;
				}
			}


			/* Assume no cut or stun */
			do_cut = do_stun = 0;

			/* Assume no sound */
			sound_msg = MSG_GENERIC;

			/* Describe the attack method */
			switch (method)
			{
				case RBM_HIT:
				{
					act = "hits you.";
					do_cut = do_stun = 1;
					sound_msg = MSG_MON_HIT;
					break;
				}

				case RBM_TOUCH:
				{
					act = "touches you.";
					sound_msg = MSG_MON_TOUCH;
					break;
				}

				case RBM_PUNCH:
				{
					act = "punches you.";
					do_stun = 1;
					sound_msg = MSG_MON_PUNCH;
					break;
				}

				case RBM_KICK:
				{
					act = "kicks you.";
					do_stun = 1;
					sound_msg = MSG_MON_KICK;
					break;
				}

				case RBM_CLAW:
				{
					act = "claws you.";
					do_cut = 1;
					sound_msg = MSG_MON_CLAW;
					break;
				}

				case RBM_BITE:
				{
					act = "bites you.";
					do_cut = 1;
					sound_msg = MSG_MON_BITE;
					break;
				}

				case RBM_STING:
				{
					act = "stings you.";
					sound_msg = MSG_MON_STING;
					break;
				}

				case RBM_BUTT:
				{
					act = "butts you.";
					do_stun = 1;
					sound_msg = MSG_MON_BUTT;
					break;
				}

				case RBM_CRUSH:
				{
					act = "crushes you.";
					do_stun = 1;
					sound_msg = MSG_MON_CRUSH;
					break;
				}

				case RBM_ENGULF:
				{
					act = "engulfs you.";
					sound_msg = MSG_MON_ENGULF;
					break;
				}

				case RBM_CRAWL:
				{
					act = "crawls on you.";
					sound_msg = MSG_MON_CRAWL;
					break;
				}

				case RBM_DROOL:
				{
					act = "drools on you.";
					sound_msg = MSG_MON_DROOL;
					break;
				}

				case RBM_SPIT:
				{
					act = "spits on you.";
					sound_msg = MSG_MON_SPIT;
					break;
				}

				case RBM_GAZE:
				{
					act = "gazes at you.";
					sound_msg = MSG_MON_GAZE;
					break;
				}

				case RBM_WAIL:
				{
					act = "wails at you.";
					sound_msg = MSG_MON_WAIL;
					break;
				}

				case RBM_SPORE:
				{
					act = "releases spores at you.";
					sound_msg = MSG_MON_SPORE;
					break;
				}

				case RBM_BEG:
				{
					act = "begs you for money.";
					sound_msg = MSG_MON_BEG;
					break;
				}

				case RBM_INSULT:
				{
					act = desc_insult[randint0(MAX_DESC_INSULT)];
					sound_msg = MSG_MON_INSULT;
					break;
				}

				case RBM_MOAN:
				{
					act = desc_moan[randint0(MAX_DESC_MOAN)];
					sound_msg = MSG_MON_MOAN;
					break;
				}
			}

			/* Message */
			if (act)
				msgt(sound_msg, "%s %s", m_name, act);


			/* Hack -- assume all attacks are obvious */
			obvious = TRUE;

			/* Roll out the damage */
			if (d_dice > 0 && d_side > 0)
				damage = damroll(d_dice, d_side);
			else
				damage = 0;

			/* Apply appropriate damage */
			switch (effect)
			{
				case 0:
				{
					/* Hack -- Assume obvious */
					obvious = TRUE;

					/* Hack -- No damage */
					damage = 0;

					break;
				}

				case RBE_HURT:
				{
					/* Obvious */
					obvious = TRUE;

					/* Hack -- Player armor reduces total damage */
					damage -= (damage * ((ac < 240) ? ac : 240) / 400);

					/* Take damage */
					take_hit(p, damage, ddesc);

					break;
				}

				case RBE_POISON:
				{
					do_elemental_melee_attack(p, damage, ac, GF_POIS,
						ddesc, method);

					/* Take "poison" effect */
					if (player_inc_timed(p, TMD_POISONED, randint1(rlev) + 5, TRUE, TRUE))
						obvious = TRUE;

					/* Learn about the player */
					monster_learn_resists(m_ptr, p, GF_POIS);

					break;
				}

				case RBE_UN_BONUS:
				{
					/* Take damage */
					take_hit(p, damage, ddesc);

					/* Allow complete resist */
					if (!check_state(p, OF_RES_DISEN, p->state.flags))
					{
						/* Apply disenchantment */
						if (apply_disenchant(0)) obvious = TRUE;
					}

					/* Learn about the player */
					monster_learn_resists(m_ptr, p, GF_DISEN);

					break;
				}

				case RBE_UN_POWER:
				{
					int unpower = 0, newcharge;

					/* Take damage */
					take_hit(p, damage, ddesc);

					/* Find an item */
					for (k = 0; k < 10; k++)
					{
						/* Pick an item */
						i = randint0(INVEN_PACK);

						/* Obtain the item */
						o_ptr = &p->inventory[i];

						/* Skip non-objects */
						if (!o_ptr->kind) continue;

						/* Drain charged wands/staves */
						if ((o_ptr->tval == TV_STAFF) ||
						    (o_ptr->tval == TV_WAND))
						{
							/* Charged? */
							if (o_ptr->pval[DEFAULT_PVAL])
							{
								/* Get number of charge to drain */
								unpower = (rlev / (o_ptr->kind->level + 2)) + 1;

								/* Get new charge value, don't allow negative */
								newcharge = MAX((o_ptr->pval[DEFAULT_PVAL]
										- unpower),0);
								
								/* Remove the charges */
								o_ptr->pval[DEFAULT_PVAL] = newcharge;
							}
						}

						if (unpower)
						{
							int heal = rlev * unpower;

							msg("Energy drains from your pack!");

							obvious = TRUE;

							/* Don't heal more than max hp */
							heal = MIN(heal, m_ptr->maxhp - m_ptr->hp);

							/* Heal */
							m_ptr->hp += heal;

							/* Redraw (later) if needed */
							if (p->health_who == m_ptr)
								p->redraw |= (PR_HEALTH);

							/* Combine / Reorder the pack */
							p->notice |= (PN_COMBINE | PN_REORDER);

							/* Redraw stuff */
							p->redraw |= (PR_INVEN);

							/* Affect only a single inventory slot */
							break;
						}
					}

					break;
				}

				case RBE_EAT_GOLD:
				{
					/* Take damage */
					take_hit(p, damage, ddesc);

					/* Obvious */
					obvious = TRUE;

					/* Saving throw (unless paralyzed) based on dex and level */
					if (!p->timed[TMD_PARALYZED] &&
					    (randint0(100) < (adj_dex_safe[p->state.stat_ind[A_DEX]] +
					                      p->lev)))
					{
						/* Saving throw message */
						msg("You quickly protect your money pouch!");

						/* Occasional blink anyway */
						if (randint0(3)) blinked = TRUE;
					}

					/* Eat gold */
					else {
						gold = (p->au / 10) + randint1(25);
						if (gold < 2) gold = 2;
						if (gold > 5000) gold = (p->au / 20) + randint1(3000);
						if (gold > p->au) gold = p->au;
						p->au -= gold;
						if (gold <= 0) {
							msg("Nothing was stolen.");
							break;
						}
						/* Let the player know they were robbed */
						msg("Your purse feels lighter.");
						if (p->au)
							msg("%ld coins were stolen!", (long)gold);
						else
							msg("All of your coins were stolen!");

						/* While we have gold, put it in objects */
						while (gold > 0) {
							int amt;

							/* Create a new temporary object */
							object_type o;
							object_wipe(&o);
							object_prep(&o, objkind_get(TV_GOLD, SV_GOLD), 0, MINIMISE);

							/* Amount of gold to put in this object */
							amt = gold > MAX_PVAL ? MAX_PVAL : gold;
							o.pval[DEFAULT_PVAL] = amt;
							gold -= amt;

							/* Set origin to stolen, so it is not confused with
							 * dropped treasure in monster_death */
							o.origin = ORIGIN_STOLEN;

							/* Give the gold to the monster */
							monster_carry(m_ptr, &o);
						}

						/* Redraw gold */
						p->redraw |= (PR_GOLD);

						/* Blink away */
						blinked = TRUE;
					}

					break;
				}

				case RBE_EAT_ITEM:
				{
					/* Take damage */
					take_hit(p, damage, ddesc);

					/* Saving throw (unless paralyzed) based on dex and level */
					if (!p->timed[TMD_PARALYZED] &&
					    (randint0(100) < (adj_dex_safe[p->state.stat_ind[A_DEX]] +
					                      p->lev)))
					{
						/* Saving throw message */
						msg("You grab hold of your backpack!");

						/* Occasional "blink" anyway */
						blinked = TRUE;

						/* Obvious */
						obvious = TRUE;

						/* Done */
						break;
					}

					/* Find an item */
					for (k = 0; k < 10; k++)
					{
						object_type *i_ptr;
						object_type object_type_body;

						/* Pick an item */
						i = randint0(INVEN_PACK);

						/* Obtain the item */
						o_ptr = &p->inventory[i];

						/* Skip non-objects */
						if (!o_ptr->kind) continue;

						/* Skip artifacts */
						if (o_ptr->artifact) continue;

						/* Get a description */
						object_desc(o_name, sizeof(o_name), o_ptr, ODESC_FULL);

						/* Message */
						msg("%sour %s (%c) was stolen!",
						           ((o_ptr->number > 1) ? "One of y" : "Y"),
						           o_name, index_to_label(i));

						/* Get local object */
						i_ptr = &object_type_body;

						/* Obtain local object */
						object_copy(i_ptr, o_ptr);

						/* Modify number */
						i_ptr->number = 1;

						/* Hack -- If a rod, staff, or wand, allocate total
						 * maximum timeouts or charges between those
						 * stolen and those missed. -LM-
						 */
						distribute_charges(o_ptr, i_ptr, 1);

						/* Carry the object */
						(void)monster_carry(m_ptr, i_ptr);

						/* Steal the items */
						inven_item_increase(i, -1);
						inven_item_optimize(i);

						/* Obvious */
						obvious = TRUE;

						/* Blink away */
						blinked = TRUE;

						/* Done */
						break;
					}

					break;
				}

				case RBE_EAT_FOOD:
				{
					/* Take damage */
					take_hit(p, damage, ddesc);

					/* Steal some food */
					for (k = 0; k < 10; k++)
					{
						/* Pick an item from the pack */
						i = randint0(INVEN_PACK);

						/* Get the item */
						o_ptr = &p->inventory[i];

						/* Skip non-objects */
						if (!o_ptr->kind) continue;

						/* Skip non-food objects */
						if (o_ptr->tval != TV_FOOD) continue;

						if (o_ptr->number == 1) {
							object_desc(o_name, sizeof(o_name), o_ptr, ODESC_BASE);
							msg("Your %s (%c) was eaten!", o_name, index_to_label(i));
						} else {
							object_desc(o_name, sizeof(o_name), o_ptr, ODESC_PREFIX | ODESC_BASE);
							msg("One of your %s (%c) was eaten!", o_name, index_to_label(i));
						}

						/* Steal the items */
						inven_item_increase(i, -1);
						inven_item_optimize(i);

						/* Obvious */
						obvious = TRUE;

						/* Done */
						break;
					}

					break;
				}

				case RBE_EAT_LIGHT:
				{
					bitflag f[OF_SIZE];

					/* Take damage */
					take_hit(p, damage, ddesc);

					/* Get the light, and its flags */
					o_ptr = &p->inventory[INVEN_LIGHT];
					object_flags(o_ptr, f);

					/* Drain fuel where applicable */
					if (!of_has(f, OF_NO_FUEL) && (o_ptr->timeout > 0))
					{
						/* Reduce fuel */
						o_ptr->timeout -= (250 + randint1(250));
						if (o_ptr->timeout < 1) o_ptr->timeout = 1;

						/* Notice */
						if (!p->timed[TMD_BLIND])
						{
							msg("Your light dims.");
							obvious = TRUE;
						}

						/* Redraw stuff */
						p->redraw |= (PR_EQUIP);
					}

					break;
				}

				case RBE_ACID:
				{
					/* Obvious */
					obvious = TRUE;
				
					do_elemental_melee_attack(p, damage, ac, GF_ACID,
						ddesc, method);

					/* Learn about the player */
					monster_learn_resists(m_ptr, p, GF_ACID);

					break;
				}

				case RBE_ELEC:
				{
					/* Obvious */
					obvious = TRUE;
					
					do_elemental_melee_attack(p, damage, ac, GF_ELEC,
						ddesc, method);

					/* Learn about the player */
					monster_learn_resists(m_ptr, p, GF_ELEC);

					break;
				}

				case RBE_FIRE:
				{
					/* Obvious */
					obvious = TRUE;

					do_elemental_melee_attack(p, damage, ac, GF_FIRE, ddesc, method);

					/* Learn about the player */
					monster_learn_resists(m_ptr, p, GF_FIRE);

					break;
				}

				case RBE_COLD:
				{
					/* Obvious */
					obvious = TRUE;

					do_elemental_melee_attack(p, damage, ac, GF_COLD, ddesc, method);

					/* Learn about the player */
					monster_learn_resists(m_ptr, p, GF_COLD);

					break;
				}

				case RBE_BLIND:
				{
					/* Take damage */
					take_hit(p, damage, ddesc);

					/* Increase "blind" */
					if (player_inc_timed(p, TMD_BLIND, 10 + randint1(rlev), TRUE, TRUE))
						obvious = TRUE;

					/* Learn about the player */
					update_smart_learn(m_ptr, p, OF_RES_BLIND);

					break;
				}

				case RBE_CONFUSE:
				{
					/* Take damage */
					take_hit(p, damage, ddesc);

					/* Increase "confused" */
					if (player_inc_timed(p, TMD_CONFUSED, 3 + randint1(rlev), TRUE, TRUE))
						obvious = TRUE;

					/* Learn about the player */
					update_smart_learn(m_ptr, p, OF_RES_CONFU);

					break;
				}

				case RBE_TERRIFY:
				{
					/* Take damage */
					take_hit(p, damage, ddesc);

					/* Increase "afraid" */
					if (randint0(100) < p->state.skills[SKILL_SAVE])
					{
						msg("You stand your ground!");
						obvious = TRUE;
					}
					else
					{
						if (player_inc_timed(p, TMD_AFRAID, 3 + randint1(rlev), TRUE,
								TRUE))
							obvious = TRUE;
					}

					/* Learn about the player */
					update_smart_learn(m_ptr, p, OF_RES_FEAR);

					break;
				}

				case RBE_PARALYZE:
				{
					/* Hack -- Prevent perma-paralysis via damage */
					if (p->timed[TMD_PARALYZED] && (damage < 1)) damage = 1;

					/* Take damage */
					take_hit(p, damage, ddesc);

					/* Increase "paralyzed" */
					if (randint0(100) < p->state.skills[SKILL_SAVE])
					{
						msg("You resist the effects!");
						obvious = TRUE;
					}
					else
					{
						if (player_inc_timed(p, TMD_PARALYZED, 3 + randint1(rlev), TRUE,
								TRUE))
							obvious = TRUE;
					}

					/* Learn about the player */
					update_smart_learn(m_ptr, p, OF_FREE_ACT);

					break;
				}

				case RBE_LOSE_STR:
				{
					/* Take damage */
					take_hit(p, damage, ddesc);

					/* Damage (stat) */
					if (do_dec_stat(A_STR, FALSE)) obvious = TRUE;

					break;
				}

				case RBE_LOSE_INT:
				{
					/* Take damage */
					take_hit(p, damage, ddesc);

					/* Damage (stat) */
					if (do_dec_stat(A_INT, FALSE)) obvious = TRUE;

					break;
				}

				case RBE_LOSE_WIS:
				{
					/* Take damage */
					take_hit(p, damage, ddesc);

					/* Damage (stat) */
					if (do_dec_stat(A_WIS, FALSE)) obvious = TRUE;

					break;
				}

				case RBE_LOSE_DEX:
				{
					/* Take damage */
					take_hit(p, damage, ddesc);

					/* Damage (stat) */
					if (do_dec_stat(A_DEX, FALSE)) obvious = TRUE;

					break;
				}

				case RBE_LOSE_CON:
				{
					/* Take damage */
					take_hit(p, damage, ddesc);

					/* Damage (stat) */
					if (do_dec_stat(A_CON, FALSE)) obvious = TRUE;

					break;
				}

				case RBE_LOSE_ALL:
				{
					/* Take damage */
					take_hit(p, damage, ddesc);

					/* Damage (stats) */
					if (do_dec_stat(A_STR, FALSE)) obvious = TRUE;
					if (do_dec_stat(A_DEX, FALSE)) obvious = TRUE;
					if (do_dec_stat(A_CON, FALSE)) obvious = TRUE;
					if (do_dec_stat(A_INT, FALSE)) obvious = TRUE;
					if (do_dec_stat(A_WIS, FALSE)) obvious = TRUE;

					break;
				}

				case RBE_SHATTER:
				{
					/* Obvious */
					obvious = TRUE;

					/* Hack -- Reduce damage based on the player armor class */
					damage -= (damage * ((ac < 240) ? ac : 240) / 400);

					/* Take damage */
					take_hit(p, damage, ddesc);

					/* Radius 8 earthquake centered at the monster */
					if (damage > 23)
					{
						int px_old = p->px;
						int py_old = p->py;

						earthquake(m_ptr->fy, m_ptr->fx, 8);

						/* Stop the blows if the player is pushed away */
						if ((px_old != p->px) ||
						    (py_old != p->py))
						    do_break = TRUE;
					}
					break;
				}

				case RBE_EXP_10:
				{
					/* Obvious */
					obvious = TRUE;

					/* Take damage */
					take_hit(p, damage, ddesc);
					update_smart_learn(m_ptr, p_ptr, OF_HOLD_LIFE);

					if (check_state(p, OF_HOLD_LIFE, p->state.flags) && (randint0(100) < 95))
					{
						msg("You keep hold of your life force!");
					}
					else
					{
						s32b d = damroll(10, 6) + (p->exp/100) * MON_DRAIN_LIFE;
						if (check_state(p, OF_HOLD_LIFE, p->state.flags))
						{
							msg("You feel your life slipping away!");
							player_exp_lose(p, d / 10, FALSE);
						}
						else
						{
							msg("You feel your life draining away!");
							player_exp_lose(p, d, FALSE);
						}
					}

					break;
				}

				case RBE_EXP_20:
				{
					/* Obvious */
					obvious = TRUE;

					/* Take damage */
					take_hit(p, damage, ddesc);
					update_smart_learn(m_ptr, p_ptr, OF_HOLD_LIFE);

					if (check_state(p, OF_HOLD_LIFE, p->state.flags) && (randint0(100) < 90))
					{
						msg("You keep hold of your life force!");
					}
					else
					{
						s32b d = damroll(20, 6) + (p->exp / 100) * MON_DRAIN_LIFE;

						if (check_state(p, OF_HOLD_LIFE, p->state.flags))
						{
							msg("You feel your life slipping away!");
							player_exp_lose(p, d / 10, FALSE);
						}
						else
						{
							msg("You feel your life draining away!");
							player_exp_lose(p, d, FALSE);
						}
					}
					break;
				}

				case RBE_EXP_40:
				{
					/* Obvious */
					obvious = TRUE;

					/* Take damage */
					take_hit(p, damage, ddesc);
					update_smart_learn(m_ptr, p_ptr, OF_HOLD_LIFE);

					if (check_state(p, OF_HOLD_LIFE, p->state.flags) && (randint0(100) < 75))
					{
						msg("You keep hold of your life force!");
					}
					else
					{
						s32b d = damroll(40, 6) + (p->exp / 100) * MON_DRAIN_LIFE;

						if (check_state(p, OF_HOLD_LIFE, p->state.flags))
						{
							msg("You feel your life slipping away!");
							player_exp_lose(p, d / 10, FALSE);
						}
						else
						{
							msg("You feel your life draining away!");
							player_exp_lose(p, d, FALSE);
						}
					}
					break;
				}

				case RBE_EXP_80:
				{
					/* Obvious */
					obvious = TRUE;

					/* Take damage */
					take_hit(p, damage, ddesc);
					update_smart_learn(m_ptr, p_ptr, OF_HOLD_LIFE);

					if (check_state(p, OF_HOLD_LIFE, p->state.flags) && (randint0(100) < 50))
					{
						msg("You keep hold of your life force!");
					}
					else
					{
						s32b d = damroll(80, 6) + (p->exp / 100) * MON_DRAIN_LIFE;

						if (check_state(p, OF_HOLD_LIFE, p->state.flags))
						{
							msg("You feel your life slipping away!");
							player_exp_lose(p, d / 10, FALSE);
						}
						else
						{
							msg("You feel your life draining away!");
							player_exp_lose(p, d, FALSE);
						}
					}
					break;
				}

				case RBE_HALLU:
				{
					/* Take damage */
					take_hit(p, damage, ddesc);

					/* Increase "image" */
					if (player_inc_timed(p, TMD_IMAGE, 3 + randint1(rlev / 2), TRUE, TRUE))
						obvious = TRUE;

					/* Learn about the player */
					monster_learn_resists(m_ptr, p, GF_CHAOS);

					break;
				}
			}


			/* Hack -- only one of cut or stun */
			if (do_cut && do_stun)
			{
				/* Cancel cut */				if (randint0(100) < 50)
				{
					do_cut = 0;
				}

				/* Cancel stun */
				else
				{
					do_stun = 0;
				}
			}

			/* Handle cut */
			if (do_cut)
			{
				/* Critical hit (zero if non-critical) */
				tmp = monster_critical(d_dice, d_side, damage);

				/* Roll for damage */
				switch (tmp)
				{
					case 0: k = 0; break;
					case 1: k = randint1(5); break;
					case 2: k = randint1(5) + 5; break;
					case 3: k = randint1(20) + 20; break;
					case 4: k = randint1(50) + 50; break;
					case 5: k = randint1(100) + 100; break;
					case 6: k = 300; break;
					default: k = 500; break;
				}

				/* Apply the cut */
				if (k) (void)player_inc_timed(p, TMD_CUT, k, TRUE, TRUE);
			}

			/* Handle stun */
			if (do_stun)
			{
				/* Critical hit (zero if non-critical) */
				tmp = monster_critical(d_dice, d_side, damage);

				/* Roll for damage */
				switch (tmp)
				{
					case 0: k = 0; break;
					case 1: k = randint1(5); break;
					case 2: k = randint1(10) + 10; break;
					case 3: k = randint1(20) + 20; break;
					case 4: k = randint1(30) + 30; break;
					case 5: k = randint1(40) + 40; break;
					case 6: k = 100; break;
					default: k = 200; break;
				}

				/* Apply the stun */
				if (k) (void)player_inc_timed(p, TMD_STUN, k, TRUE, TRUE);
			}
		}

		/* Monster missed player */
		else
		{
			/* Analyze failed attacks */
			switch (method)
			{
				case RBM_HIT:
				case RBM_TOUCH:
				case RBM_PUNCH:
				case RBM_KICK:
				case RBM_CLAW:
				case RBM_BITE:
				case RBM_STING:
				case RBM_BUTT:
				case RBM_CRUSH:
				case RBM_ENGULF:

				/* Visible monsters */
				if (m_ptr->ml)
				{
					/* Disturbing */
					disturb(p, 1, 0);

					/* Message */
					msg("%s misses you.", m_name);
				}

				break;
			}
		}


		/* Analyze "visible" monsters only */
		if (visible)
		{
			/* Count "obvious" attacks (and ones that cause damage) */
			if (obvious || damage || (l_ptr->blows[ap_cnt] > 10))
			{
				/* Count attacks of this type */
				if (l_ptr->blows[ap_cnt] < MAX_UCHAR)
				{
					l_ptr->blows[ap_cnt]++;
				}
			}
		}

		/* Skip the other blows if necessary */
		if (do_break) break;
	}


	/* Blink away */
	if (blinked)
	{
		msg("There is a puff of smoke!");
		teleport_away(m_ptr, MAX_SIGHT * 2 + 5);
	}


	/* Always notice cause of death */
	if (p->is_dead && (l_ptr->deaths < MAX_SHORT))
	{
		l_ptr->deaths++;
	}


	/* Assume we attacked */
	return (TRUE);
}

/*
 * Process a monster
 *
 * In several cases, we directly update the monster lore
 *
 * Note that a monster is only allowed to "reproduce" if there
 * are a limited number of "reproducing" monsters on the current
 * level.  This should prevent the level from being "swamped" by
 * reproducing monsters.  It also allows a large mass of mice to
 * prevent a louse from multiplying, but this is a small price to
 * pay for a simple multiplication method.
 *
 * XXX Monster fear is slightly odd, in particular, monsters will
 * fixate on opening a door even if they cannot open it.  Actually,
 * the same thing happens to normal monsters when they hit a door
 *
 * In addition, monsters which *cannot* open or bash down a door
 * will still stand there trying to open it...  XXX XXX XXX
 *
 * Technically, need to check for monster in the way combined
 * with that monster being in a wall (or door?) XXX
 */
static void process_monster(struct cave *c, struct monster *m_ptr)
{
	monster_lore *l_ptr = get_lore(m_ptr->race);

	int i, d, oy, ox, ny, nx;

	int mm[5];

	bool woke_up = FALSE;
	bool stagger;

	bool do_turn;
	bool do_move;
	bool do_view;

	char m_name[80];

	/* Get the monster name */
	monster_desc(m_name, sizeof(m_name), m_ptr, MDESC_CAPITAL);

	/* Handle "sleep" */
	if (m_ptr->m_timed[MON_TMD_SLEEP]) {
		u32b notice;

		/* Aggravation */
		if (check_state(p_ptr, OF_AGGRAVATE, p_ptr->state.flags)) {
			/* Wake the monster and notify player */
			mon_clear_timed(m_ptr, MON_TMD_SLEEP, MON_TMD_FLG_NOTIFY, FALSE);

			/* Update the health bar */
			if (m_ptr->ml && !m_ptr->unaware) {
				
				/* Hack -- Update the health bar */
				if (p_ptr->health_who == m_ptr) p_ptr->redraw |= (PR_HEALTH);
			}

			/* Efficiency XXX XXX */
			return;
		}

		/* Anti-stealth */
		notice = randint0(1024);

		/* Hack -- See if monster "notices" player */
		if ((notice * notice * notice) <= p_ptr->state.noise) {
			d = 1;

			/* Wake up faster near the player */
			if (m_ptr->cdis < 50) d = (100 / m_ptr->cdis);

			/* Still asleep */
			if (m_ptr->m_timed[MON_TMD_SLEEP] > d) {
				/* Monster wakes up "a little bit" */
				mon_dec_timed(m_ptr, MON_TMD_SLEEP, d , MON_TMD_FLG_NOMESSAGE,
					FALSE);

				/* Notice the "not waking up" */
				if (m_ptr->ml && !m_ptr->unaware) {
					/* Hack -- Count the ignores */
					if (l_ptr->ignore < MAX_UCHAR)
						l_ptr->ignore++;
				}
			} else {
				/* Reset sleep counter */
				woke_up = mon_clear_timed(m_ptr, MON_TMD_SLEEP,
					MON_TMD_FLG_NOMESSAGE, FALSE);

				/* Notice the "waking up" */
				if (m_ptr->ml && !m_ptr->unaware) {
					/* Dump a message */
					msg("%s wakes up.", m_name);

					/* Hack -- Update the health bar */
					if (p_ptr->health_who == m_ptr) p_ptr->redraw |= (PR_HEALTH);

					/* Hack -- Count the wakings */
					if (l_ptr->wake < MAX_UCHAR)
						l_ptr->wake++;
				}
			}
		}

		/* Still sleeping */
		if (m_ptr->m_timed[MON_TMD_SLEEP]) return;
	}

	/* If the monster just woke up, then it doesn't act */
	if (woke_up) return;

	if (m_ptr->m_timed[MON_TMD_FAST])
		mon_dec_timed(m_ptr, MON_TMD_FAST, 1, 0, FALSE);

	if (m_ptr->m_timed[MON_TMD_SLOW])
		mon_dec_timed(m_ptr, MON_TMD_SLOW, 1, 0, FALSE);

	if (m_ptr->m_timed[MON_TMD_STUN]) {
		d = 1;

		/* Make a "saving throw" against stun */
		if (randint0(5000) <= m_ptr->race->level * m_ptr->race->level)
			/* Recover fully */
			d = m_ptr->m_timed[MON_TMD_STUN];

		/* Hack -- Recover from stun */
		if (m_ptr->m_timed[MON_TMD_STUN] > d)
			mon_dec_timed(m_ptr, MON_TMD_STUN, 1, MON_TMD_FLG_NOMESSAGE, FALSE);
		else
			mon_clear_timed(m_ptr, MON_TMD_STUN, MON_TMD_FLG_NOTIFY, FALSE);

		/* Still stunned */
		if (m_ptr->m_timed[MON_TMD_STUN]) return;
	}

	if (m_ptr->m_timed[MON_TMD_CONF]) {
		d = randint1(m_ptr->race->level / 10 + 1);

		/* Still confused */
		if (m_ptr->m_timed[MON_TMD_CONF] > d)
			mon_dec_timed(m_ptr, MON_TMD_CONF, d , MON_TMD_FLG_NOMESSAGE,
				FALSE);
		else
			mon_clear_timed(m_ptr, MON_TMD_CONF, MON_TMD_FLG_NOTIFY, FALSE);
	}

	if (m_ptr->m_timed[MON_TMD_FEAR]) {
		/* Amount of "boldness" */
		d = randint1(m_ptr->race->level / 10 + 1);

		if (m_ptr->m_timed[MON_TMD_FEAR] > d)
			mon_dec_timed(m_ptr, MON_TMD_FEAR, d, MON_TMD_FLG_NOMESSAGE, FALSE);
		else
			mon_clear_timed(m_ptr, MON_TMD_FEAR, MON_TMD_FLG_NOTIFY, FALSE);
	}


	/* Get the origin */
	oy = m_ptr->fy;
	ox = m_ptr->fx;


	/* Attempt to "mutiply" (all monsters are allowed an attempt for lore
	 * purposes, even non-breeders)
	 */
	if (num_repro < MAX_REPRO) {
		int k, y, x;

		/* Count the adjacent monsters */
		for (k = 0, y = oy - 1; y <= oy + 1; y++)
			for (x = ox - 1; x <= ox + 1; x++)
				/* Count monsters */
				if (cave->m_idx[y][x] > 0) k++;

		/* Multiply slower in crowded areas */
		if ((k < 4) && (k == 0 || one_in_(k * MON_MULT_ADJ))) {
			/* Successful breeding attempt, learn about that now */
			if (m_ptr->ml)
				rf_on(l_ptr->flags, RF_MULTIPLY);

			/* Try to multiply (only breeders allowed) */
			if (rf_has(m_ptr->race->flags, RF_MULTIPLY) && multiply_monster(m_ptr)) {
				/* Make a sound */
				if (m_ptr->ml)
					sound(MSG_MULTIPLY);

				/* Multiplying takes energy */
				return;
			}
		}
	}

	/* Mimics lie in wait */
	if (is_mimicking(m_ptr)) return;

	/* Attempt to cast a spell */
	if (make_attack_spell(m_ptr)) return;

	/* Reset */
	stagger = FALSE;

	/* Confused */
	if (m_ptr->m_timed[MON_TMD_CONF])
		/* Stagger */
		stagger = TRUE;

	/* Random movement - always attempt for lore purposes */
	else {
		int roll = randint0(100);

		/* Random movement (25%) */
		if (roll < 25) {
			/* Learn about small random movement */
			if (m_ptr->ml)
				rf_on(l_ptr->flags, RF_RAND_25);

			/* Stagger */
			if (flags_test(m_ptr->race->flags, RF_SIZE, RF_RAND_25, RF_RAND_50, FLAG_END))
				stagger = TRUE;

		/* Random movement (50%) */
		} else if (roll < 50) {
			/* Learn about medium random movement */
			if (m_ptr->ml)
				rf_on(l_ptr->flags, RF_RAND_50);

			/* Stagger */
			if (rf_has(m_ptr->race->flags, RF_RAND_50))
				stagger = TRUE;

		/* Random movement (75%) */
		} else if (roll < 75) {
			/* Stagger */
			if (flags_test_all(m_ptr->race->flags, RF_SIZE, RF_RAND_25, RF_RAND_50, FLAG_END))
				stagger = TRUE;
		}
	}

	/* Normal movement */
	if (!stagger)
		/* Logical moves, may do nothing */
		if (!get_moves(cave, m_ptr, mm)) return;

	/* Assume nothing */
	do_turn = FALSE;
	do_move = FALSE;
	do_view = FALSE;

	/* Process moves */
	for (i = 0; i < 5; i++)	{
		/* Get the direction (or stagger) */
		d = (stagger ? ddd[randint0(8)] : mm[i]);

		/* Get the destination */
		ny = oy + ddy[d];
		nx = ox + ddx[d];

		/* Floor is open? */
		if (cave_ispassable(cave, ny, nx))
			/* Go ahead and move */
			do_move = TRUE;

		/* Permanent wall in the way */
		else if (cave_iswall(cave, ny, nx) && cave_isperm(cave, ny, nx))
		{
			/* Nothing */
		}

		/* Normal wall, door, or secret door in the way */
		else {
			/* There's some kind of feature in the way, so learn about
			 * kill-wall and pass-wall now */
			if (m_ptr->ml) {
				rf_on(l_ptr->flags, RF_PASS_WALL);
				rf_on(l_ptr->flags, RF_KILL_WALL);
			}

			/* Monster moves through walls (and doors) */
			if (rf_has(m_ptr->race->flags, RF_PASS_WALL))
				/* Pass through walls/doors/rubble */
				do_move = TRUE;

			/* Monster destroys walls (and doors) */
			else if (rf_has(m_ptr->race->flags, RF_KILL_WALL)) {
				/* Eat through walls/doors/rubble */
				do_move = TRUE;

				/* Forget the wall */
				cave->info[ny][nx] &= ~(CAVE_MARK);

				/* Notice */
				cave_destroy_wall(c, ny, nx);

				/* Note changes to viewable region */
				if (player_has_los_bold(ny, nx)) do_view = TRUE;

			/* Handle doors and secret doors */
			} else if (cave_iscloseddoor(cave, ny, nx)
			        || cave_issecretdoor(cave, ny, nx)) {

				/* Take a turn */
				do_turn = TRUE;

				/* Learn about door abilities */
				if (m_ptr->ml) {
					rf_on(l_ptr->flags, RF_OPEN_DOOR);
					rf_on(l_ptr->flags, RF_BASH_DOOR);
				}

				/* Creature can open doors. */
				if (rf_has(m_ptr->race->flags, RF_OPEN_DOOR)) {
					if (cave_iscloseddoor(cave, ny, nx) || cave_issecretdoor(cave, ny, nx)) {
						cave_open_door(c, ny, nx);
					} else if (cave_islockeddoor(cave, ny, nx)) {
						int k = cave_door_power(cave, ny, nx);

						/* Try to unlock it */
						if (randint0(m_ptr->hp / 10) > k) {
							/* Print a message */
							if (m_ptr->ml)
								msg("%s fiddles with the lock.", m_name);
							else
								msg("Something fiddles with a lock.");

							/* Reduce the power of the door by one */
							cave_set_feat(c, ny, nx, cave->feat[ny][nx] - 1);

							/* Handle viewable doors */
							if (player_has_los_bold(ny, nx))
								do_view = TRUE;
						}
					}
				}

				/* Stuck doors -- attempt to bash them down if allowed */
				else if (rf_has(m_ptr->race->flags, RF_BASH_DOOR)) {
					int k = cave_door_power(cave, ny, nx);

					/* Print a message */
					if (m_ptr->ml)
						msg("%s slams against the door.", m_name);
					else
						msg("Something slams against a door.");

					/* Attempt to bash */
					if (randint0(m_ptr->hp / 10) > k && one_in_(2)) {
						cave_smash_door(c, ny, nx);
						msg("You hear a door burst open!");

						/* Handle viewable doors */
						if (player_has_los_bold(ny, nx))
							do_view = TRUE;

						disturb(p_ptr, 0, 0);

						/* Fall into doorway */
						do_move = TRUE;
					}
				}
			}
		}


		/* Hack -- check for Glyph of Warding */
		if (do_move && cave_iswarded(cave, ny, nx)) {
			/* Assume no move allowed */
			do_move = FALSE;

			/* Break the ward */
			if (randint1(BREAK_GLYPH) < m_ptr->race->level) {
				/* Describe observable breakage */
				if (cave->info[ny][nx] & (CAVE_MARK))
					msg("The rune of protection is broken!");

				/* Forget the rune */
				cave->info[ny][nx] &= ~CAVE_MARK;

				/* Break the rune */
				cave_remove_ward(c, ny, nx);

				/* Allow movement */
				do_move = TRUE;
			}
		}


		/* The player is in the way. */
		if (do_move && (cave->m_idx[ny][nx] < 0)) {
			/* Learn about if the monster attacks */
			if (m_ptr->ml)
				rf_on(l_ptr->flags, RF_NEVER_BLOW);

			/* Some monsters never attack */
			if (rf_has(m_ptr->race->flags, RF_NEVER_BLOW))
				/* Do not move */
				do_move = FALSE;

			/* Otherwise, attack the player */
			else {
				/* Do the attack */
				make_attack_normal(m_ptr, p_ptr);

				/* Do not move */
				do_move = FALSE;

				/* Took a turn */
				do_turn = TRUE;
			}
		}


		/* Some monsters never move */
		if (do_move && rf_has(m_ptr->race->flags, RF_NEVER_MOVE))	{
			/* Learn about lack of movement */
			if (m_ptr->ml)
				rf_on(l_ptr->flags, RF_NEVER_MOVE);

			/* Do not move */
			do_move = FALSE;
		}


		/* A monster is in the way */
		if (do_move && (cave->m_idx[ny][nx] > 0)) {
			monster_type *n_ptr = cave_monster_at(cave, ny, nx);

			/* Kill weaker monsters */
			int kill_ok = rf_has(m_ptr->race->flags, RF_KILL_BODY);

			/* Move weaker monsters if they can swap places */
			/* (not in a wall) */
			int move_ok = (rf_has(m_ptr->race->flags, RF_MOVE_BODY) &&
						   cave_ispassable(cave, m_ptr->fy, m_ptr->fx));

			/* Assume no movement */
			do_move = FALSE;

			if (compare_monsters(m_ptr, n_ptr) > 0) 	{
				/* Learn about pushing and shoving */
				if (m_ptr->ml) {
					rf_on(l_ptr->flags, RF_KILL_BODY);
					rf_on(l_ptr->flags, RF_MOVE_BODY);
				}

				if (kill_ok || move_ok) {
					/* Get the names of the monsters involved */
					char m1_name[80];
					char n_name[80];
					monster_desc(m1_name, sizeof(m1_name), m_ptr, MDESC_IND1);
					monster_desc(n_name, sizeof(n_name), n_ptr, MDESC_IND1);

					/* Allow movement */
					do_move = TRUE;

					/* Monster ate another monster */
					if (kill_ok) {
						/* Note if visible */
						if (m_ptr->ml && (m_ptr->mflag & (MFLAG_VIEW)))
							msg("%s tramples over %s.", m1_name, n_name);

						delete_monster(ny, nx);
					} else {
						/* Note if visible */
						if (m_ptr->ml && (m_ptr->mflag & (MFLAG_VIEW)))
							msg("%s pushes past %s.", m1_name, n_name);
					}
				}
			}
		}

		/* Creature has been allowed move */
		if (do_move) {
			s16b this_o_idx, next_o_idx = 0;

			/* Learn about no lack of movement */
			if (m_ptr->ml) rf_on(l_ptr->flags, RF_NEVER_MOVE);

			/* Take a turn */
			do_turn = TRUE;

			/* Move the monster */
			monster_swap(oy, ox, ny, nx);

			/* Possible disturb */
			if (m_ptr->ml && (m_ptr->mflag & MFLAG_VIEW) && OPT(disturb_near))
				disturb(p_ptr, 0, 0);

			/* Scan all objects in the grid */
			for (this_o_idx = cave->o_idx[ny][nx]; this_o_idx;
					this_o_idx = next_o_idx) {
				object_type *o_ptr;

				/* Get the object */
				o_ptr = object_byid(this_o_idx);

				/* Get the next object */
				next_o_idx = o_ptr->next_o_idx;

				/* Skip gold */
				if (o_ptr->tval == TV_GOLD) continue;

				/* Learn about item pickup behavior */
				if (m_ptr->ml) {
					rf_on(l_ptr->flags, RF_TAKE_ITEM);
					rf_on(l_ptr->flags, RF_KILL_ITEM);
				}

				/* Take or Kill objects on the floor */
				if (rf_has(m_ptr->race->flags, RF_TAKE_ITEM) ||
						rf_has(m_ptr->race->flags, RF_KILL_ITEM))	{
					bitflag obj_flags[OF_SIZE];
					bitflag mon_flags[RF_SIZE];

					char m1_name[80];
					char o_name[80];

					rf_wipe(mon_flags);

					/* Extract some flags */
					object_flags(o_ptr, obj_flags);

					/* Get the object name */
					object_desc(o_name, sizeof(o_name), o_ptr,
								ODESC_PREFIX | ODESC_FULL);

					/* Get the monster name */
					monster_desc(m1_name, sizeof(m1_name), m_ptr, MDESC_IND1);

					/* React to objects that hurt the monster */
					react_to_slay(obj_flags, mon_flags);

					/* The object cannot be picked up by the monster */
					if (o_ptr->artifact || rf_is_inter(m_ptr->race->flags, mon_flags)) {
						/* Only give a message for "take_item" */
						if (rf_has(m_ptr->race->flags, RF_TAKE_ITEM))	{
							/* Describe observable situations */
							if (m_ptr->ml && player_has_los_bold(ny, nx) &&
									!squelch_item_ok(o_ptr))
								/* Dump a message */
								msg("%s tries to pick up %s, but fails.",
									m1_name, o_name);
						}

					/* Pick up the item */
					} else if (rf_has(m_ptr->race->flags, RF_TAKE_ITEM)) {
						object_type *i_ptr;
						object_type object_type_body;

						/* Describe observable situations */
						if (player_has_los_bold(ny, nx) &&
								!squelch_item_ok(o_ptr))
							/* Dump a message */
							msg("%s picks up %s.", m1_name, o_name);

						/* Get local object */
						i_ptr = &object_type_body;

						/* Obtain local object */
						object_copy(i_ptr, o_ptr);

						/* Delete the object */
						delete_object_idx(this_o_idx);

						/* Carry the object */
						monster_carry(m_ptr, i_ptr);

					/* Destroy the item */
					} else {
						/* Describe observable situations */
						if (player_has_los_bold(ny, nx) &&
								!squelch_item_ok(o_ptr))
							/* Dump a message */
							msgt(MSG_DESTROY, "%s crushes %s.", m_name, o_name);

						/* Delete the object */
						delete_object_idx(this_o_idx);
					}
				}
			}
		}

		/* Stop when done */
		if (do_turn) break;
	}

   
	/* If we haven't done anything, try casting a spell again */
    /* Another birth_ai_smart option */
	if (FALSE && !do_turn && !do_move)
		/* Cast spell */
		if (make_attack_spell(m_ptr)) return;

	if (rf_has(m_ptr->race->flags, RF_HAS_LIGHT))
		do_view = TRUE;

	/* Notice changes in view */
	if (do_view) {
		/* Update the visuals */
		p_ptr->update |= (PU_UPDATE_VIEW | PU_MONSTERS);

		/* Fully update the flow XXX XXX XXX */
		p_ptr->update |= (PU_FORGET_FLOW | PU_UPDATE_FLOW);
	}


	/* Hack -- get "bold" if out of options */
	if (!do_turn && !do_move && m_ptr->m_timed[MON_TMD_FEAR])
		mon_clear_timed(m_ptr, MON_TMD_FEAR, MON_TMD_FLG_NOTIFY, FALSE);

	/* If we see an unaware monster do something, become aware of it */
	if (do_turn && m_ptr->unaware)
		become_aware(m_ptr);
}


static bool monster_can_flow(struct cave *c, struct monster *m_ptr)
{
	int fy = m_ptr->fy;
	int fx = m_ptr->fx;

	assert(c);

	/* Check the flow (normal aaf is about 20) */
	if ((c->when[fy][fx] == c->when[p_ptr->py][p_ptr->px]) &&
	    (c->cost[fy][fx] < MONSTER_FLOW_DEPTH) &&
	    (c->cost[fy][fx] < (OPT(birth_small_range) ? m_ptr->race->aaf / 2 : m_ptr->race->aaf)))
		return TRUE;
	return FALSE;
}

/*
 * Process all the "live" monsters, once per game turn.
 *
 * During each game turn, we scan through the list of all the "live" monsters,
 * (backwards, so we can excise any "freshly dead" monsters), energizing each
 * monster, and allowing fully energized monsters to move, attack, pass, etc.
 *
 * Note that monsters can never move in the monster array (except when the
 * "compact_monsters()" function is called by "dungeon()" or "save_player()").
 *
 * This function is responsible for at least half of the processor time
 * on a normal system with a "normal" amount of monsters and a player doing
 * normal things.
 *
 * When the player is resting, virtually 90% of the processor time is spent
 * in this function, and its children, "process_monster()" and "make_move()".
 *
 * Most of the rest of the time is spent in "update_view()" and "light_spot()",
 * especially when the player is running.
 *
 * Note the special "MFLAG_NICE" flag, which prevents "nasty" monsters from
 * using any of their spell attacks until the player gets a turn.
 */
void process_monsters(struct cave *c, byte minimum_energy)
{
	int i;

	/* Process the monsters (backwards) */
	for (i = cave_monster_max(c) - 1; i >= 1; i--)
	{
		monster_type *m_ptr;

		/* Handle "leaving" */
		if (p_ptr->leaving) break;

		/* Get the monster */
		m_ptr = cave_monster(cave, i);

		/* Ignore "dead" monsters */
		if (!m_ptr->race) continue;

		/* Not enough energy to move */
		if (m_ptr->energy < minimum_energy) continue;

		/* Use up "some" energy */
		m_ptr->energy -= 100;

		/* Heal monster? XXX XXX XXX */

		/*
		 * Process the monster if the monster either:
		 * - can "sense" the player
		 * - is hurt
		 * - can "see" the player (checked backwards)
		 * - can "smell" the player from far away (flow)
		 */
		if ((m_ptr->cdis <= (OPT(birth_small_range) ? m_ptr->race->aaf / 2 : m_ptr->race->aaf)) ||
		    (m_ptr->hp < m_ptr->maxhp) ||
		    player_has_los_bold(m_ptr->fy, m_ptr->fx) ||
		    monster_can_flow(c, m_ptr))
		{
			/* Process the monster */
			process_monster(c, m_ptr);
		}
	}
}

/* Test functions */
bool (*testfn_make_attack_normal)(struct monster *m, struct player *p) = make_attack_normal;<|MERGE_RESOLUTION|>--- conflicted
+++ resolved
@@ -1071,12 +1071,7 @@
 
 
 	/* Normal animal packs try to get the player out of corridors. */
-<<<<<<< HEAD
-	if (rf_has(m_ptr->race->flags, RF_FRIENDS) && rf_has(m_ptr->race->flags, RF_ANIMAL) &&
-=======
-	if (OPT(birth_ai_packs) &&
-	    rf_has(m_ptr->race->flags, RF_GROUP_AI) &&
->>>>>>> c9647423
+	if (rf_has(m_ptr->race->flags, RF_GROUP_AI) &&
 	    !flags_test(m_ptr->race->flags, RF_SIZE, RF_PASS_WALL, RF_KILL_WALL, FLAG_END))
 	{
 		int i, open = 0;
@@ -1126,11 +1121,7 @@
 
 
 	/* Monster groups try to surround the player */
-<<<<<<< HEAD
-	if (!done && rf_has(m_ptr->race->flags, RF_FRIENDS))
-=======
-	if (!done && OPT(birth_ai_packs) && rf_has(m_ptr->race->flags, RF_GROUP_AI))
->>>>>>> c9647423
+	if (!done && rf_has(m_ptr->race->flags, RF_GROUP_AI))
 	{
 		int i;
 
