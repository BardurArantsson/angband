/**
 * \file store.c
 * \brief Store stocking
 *
 * Copyright (c) 1997 Robert A. Koeneke, James E. Wilson, Ben Harrison
 * Copyright (c) 2007 Andi Sidwell
 *
 * This work is free software; you can redistribute it and/or modify it
 * under the terms of either:
 *
 * a) the GNU General Public License as published by the Free Software
 *    Foundation, version 2, or
 *
 * b) the "Angband licence":
 *    This software may be copied and distributed for educational, research,
 *    and not for profit purposes provided that this copyright and statement
 *    are included in all such copies.  Other copyrights may also apply.
 */

#include "angband.h"
#include "cave.h"
#include "cmds.h"
#include "game-event.h"
#include "game-world.h"
#include "hint.h"
#include "init.h"
#include "monster.h"
#include "obj-desc.h"
#include "obj-gear.h"
#include "obj-identify.h"
#include "obj-ignore.h"
#include "obj-info.h"
#include "obj-make.h"
#include "obj-pile.h"
#include "obj-power.h"
#include "obj-slays.h"
#include "obj-tval.h"
#include "obj-util.h"
#include "player-calcs.h"
#include "player-history.h"
#include "store.h"
#include "target.h"
#include "debug.h"


static void store_maint(struct store *s);

/**
 * ------------------------------------------------------------------------
 * Constants and definitions
 * ------------------------------------------------------------------------ */


/**
 * Array[MAX_STORES] of stores
 */
struct store *stores;

/**
 * The hints array
 */
struct hint *hints;


static const char *obj_flags[] = {
	"NONE",
	#define STAT(a, b, c, d, e, f, g, h) #c,
	#include "list-stats.h"
	#undef STAT
	#define OF(a, b, c, d, e) #a,
	#include "list-object-flags.h"
	#undef OF
	NULL
};

/**
 * Return the store instance at the given location
 */
struct store *store_at(struct chunk *c, int y, int x)
{
	if (square_isshop(c, y, x))
		return &stores[square_shopnum(cave, y, x)];

	return NULL;
}


/**
 * Create a new store.
 */
static struct store *store_new(int idx) {
	struct store *s = mem_zalloc(sizeof *s);
	s->sidx = idx;
	s->stock_size = z_info->store_inven_max;
	return s;
}

/**
 * Get rid of stores at cleanup. Gets rid of everything.
 */
void cleanup_stores(void)
{
	struct owner *o, *o_next;
	struct object_buy *buy, *buy_next;
	int i;

	if (!stores)
		return;

	/* Free the store inventories */
	for (i = 0; i < MAX_STORES; i++) {
		/* Get the store */
		struct store *store = &stores[i];

		/* Free the store inventory */
		object_pile_free(store->stock_k);
		object_pile_free(store->stock);
		mem_free(store->always_table);
		mem_free(store->normal_table);

		for (o = store->owners; o; o = o_next) {
			o_next = o->next;
			string_free(o->name);
			mem_free(o);
		}

		for (buy = store->buy; buy; buy = buy_next) {
			buy_next = buy->next;
			mem_free(buy);
		}

		string_free((void *)store->name);
	}
	mem_free(stores);
}


/**
 * ------------------------------------------------------------------------
 * Edit file parsing
 * ------------------------------------------------------------------------ */


/** store.txt **/

static enum parser_error parse_store(struct parser *p) {
	struct store *h = parser_priv(p);
	struct store *s;
	unsigned int idx = parser_getuint(p, "index") - 1;

	if (idx >= MAX_STORES)
		return PARSE_ERROR_OUT_OF_BOUNDS;

	s = store_new(parser_getuint(p, "index") - 1);
	s->name = string_make(parser_getstr(p, "name"));
	s->next = h;
	parser_setpriv(p, s);
	return PARSE_ERROR_NONE;
}

static enum parser_error parse_slots(struct parser *p) {
	struct store *s = parser_priv(p);
	s->normal_stock_min = parser_getuint(p, "min");
	s->normal_stock_max = parser_getuint(p, "max");
	return PARSE_ERROR_NONE;
}

static enum parser_error parse_turnover(struct parser *p) {
	struct store *s = parser_priv(p);
	s->turnover = parser_getuint(p, "turnover");
	return PARSE_ERROR_NONE;
}

static enum parser_error parse_normal(struct parser *p) {
	struct store *s = parser_priv(p);
	int tval = tval_find_idx(parser_getsym(p, "tval"));
	int sval = lookup_sval(tval, parser_getsym(p, "sval"));

	struct object_kind *kind = lookup_kind(tval, sval);
	if (!kind)
		return PARSE_ERROR_UNRECOGNISED_SVAL;

	/* Expand if necessary */
	if (!s->normal_num) {
		s->normal_size = 16;
		s->normal_table = mem_zalloc(s->normal_size * sizeof *s->normal_table);
	} else if (s->normal_num >= s->normal_size) {
		s->normal_size += 8; 
		s->normal_table = mem_realloc(s->normal_table, s->normal_size * sizeof *s->normal_table);
	}

	s->normal_table[s->normal_num++] = kind;

	return PARSE_ERROR_NONE;
}

static enum parser_error parse_always(struct parser *p) {
	struct store *s = parser_priv(p);
	int tval = tval_find_idx(parser_getsym(p, "tval"));
	int sval = lookup_sval(tval, parser_getsym(p, "sval"));

	struct object_kind *kind = lookup_kind(tval, sval);
	if (!kind)
		return PARSE_ERROR_UNRECOGNISED_SVAL;

	/* Expand if necessary */
	if (!s->always_num) {
		s->always_size = 8;
		s->always_table = mem_zalloc(s->always_size * sizeof *s->always_table);
	} else if (s->always_num >= s->always_size) {
		s->always_size += 8; 
		s->always_table = mem_realloc(s->always_table, s->always_size * sizeof *s->always_table);
	}

	s->always_table[s->always_num++] = kind;

	return PARSE_ERROR_NONE;
}

static enum parser_error parse_owner(struct parser *p) {
	struct store *s = parser_priv(p);
	unsigned int maxcost = parser_getuint(p, "purse");
	char *name = string_make(parser_getstr(p, "name"));
	struct owner *o;

	if (!s)
		return PARSE_ERROR_MISSING_RECORD_HEADER;

	o = mem_zalloc(sizeof *o);
	o->oidx = (s->owners ? s->owners->oidx + 1 : 0);
	o->next = s->owners;
	o->name = name;
	o->max_cost = maxcost;
	s->owners = o;
	return PARSE_ERROR_NONE;
}

static enum parser_error parse_buy(struct parser *p) {
	struct store *s = parser_priv(p);
	struct object_buy *buy;

	if (!s)
		return PARSE_ERROR_MISSING_RECORD_HEADER;

	buy = mem_zalloc(sizeof(*buy));
	buy->tval = tval_find_idx(parser_getstr(p, "base"));
	buy->next = s->buy;
	s->buy = buy;
	return PARSE_ERROR_NONE;
}

static enum parser_error parse_buy_flag(struct parser *p) {
	struct store *s = parser_priv(p);
	struct object_buy *buy;
	char *t;
	int flag;

	if (!s)
		return PARSE_ERROR_MISSING_RECORD_HEADER;

	buy = mem_zalloc(sizeof(*buy));
	t = string_make(parser_getsym(p, "flag"));
	flag = lookup_flag(obj_flags, t);
	if (flag == FLAG_END)
		return PARSE_ERROR_INVALID_FLAG;
	buy->flag = flag;
	buy->tval = tval_find_idx(parser_getstr(p, "base"));
	buy->next = s->buy;
	s->buy = buy;
	return PARSE_ERROR_NONE;
}

struct parser *init_parse_stores(void) {
	struct parser *p = parser_new();
	parser_setpriv(p, NULL);
	parser_reg(p, "store uint index str name", parse_store);
	parser_reg(p, "owner uint purse str name", parse_owner);
	parser_reg(p, "slots uint min uint max", parse_slots);
	parser_reg(p, "turnover uint turnover", parse_turnover);
	parser_reg(p, "normal sym tval sym sval", parse_normal);
	parser_reg(p, "always sym tval sym sval", parse_always);
	parser_reg(p, "buy str base", parse_buy);
	parser_reg(p, "buy-flag sym flag str base", parse_buy_flag);
	return p;
}

static errr run_parse_stores(struct parser *p) {
	return parse_file(p, "store");
}

static errr finish_parse_stores(struct parser *p) {
	stores = parser_priv(p);
	parser_destroy(p);
	return 0;
}

static struct file_parser store_parser = {
	"store",
	init_parse_stores,
	run_parse_stores,
	finish_parse_stores,
	NULL
};


/**
 * ------------------------------------------------------------------------
 * Other init stuff
 * ------------------------------------------------------------------------ */


static struct store *flatten_stores(struct store *store_list) {
	struct store *s;
	struct store *stores = mem_zalloc(MAX_STORES * sizeof(*stores));

	for (s = store_list; s; s = s->next) {
		if (s->sidx < MAX_STORES)
			memcpy(&stores[s->sidx], s, sizeof(*s));
	}

	while (store_list) {
		s = store_list->next;
		/* No need to free the sub-allocated memory, as this is passed on
		 * to the array of stores */
		mem_free(store_list);
		store_list = s;
	}

	return stores;
}

void store_init(void)
{
	event_signal_message(EVENT_INITSTATUS, 0, "Initializing stores...");
	if (run_parser(&store_parser)) quit("Can't initialize stores");
	stores = flatten_stores(stores);
}

void store_reset(void) {
	int i, j;
	struct store *s;

	for (i = 0; i < MAX_STORES; i++) {
		s = &stores[i];
		s->stock_num = 0;
		store_shuffle(s);
		object_pile_free(s->stock);
		s->stock = NULL;
		if (i == STORE_HOME)
			continue;
		for (j = 0; j < 10; j++)
			store_maint(s);
	}
}


struct init_module store_module = {
	.name = "store",
	.init = store_init,
	.cleanup = cleanup_stores
};





/**
 * Check if a given item kind is an always-stocked item.
 */
static bool store_is_staple(struct store *s, struct object_kind *k) {
	size_t i;

	assert(s);
	assert(k);

	for (i = 0; i < s->always_num; i++) {
		struct object_kind *l = s->always_table[i];
		if (k == l)
			return true;
	}

	return false;
}

/**
 * Check if a given item kind is an always-stocked or sometimes-stocked item.
 */
static bool store_can_carry(struct store *store, struct object_kind *kind) {
	size_t i;

	for (i = 0; i < store->normal_num; i++) {
		if (store->normal_table[i] == kind)
			return true;
	}

	return store_is_staple(store, kind);
}




/**
 * ------------------------------------------------------------------------
 * Utilities
 * ------------------------------------------------------------------------ */


/* Randomly select one of the entries in an array */
#define ONE_OF(x)	x[randint0(N_ELEMENTS(x))]


/**
 * ------------------------------------------------------------------------
 * Flavour text stuff
 * ------------------------------------------------------------------------ */


/**
 * Messages for reacting to purchase prices.
 */
static const char *comment_worthless[] =
{
	"Arrgghh!",
	"You bastard!",
	"You hear someone sobbing...",
	"The shopkeeper howls in agony!",
	"The shopkeeper wails in anguish!",
	"The shopkeeper beats his head against the counter."
};

static const char *comment_bad[] =
{
	"Damn!",
	"You fiend!",
	"The shopkeeper curses at you.",
	"The shopkeeper glares at you."
};

static const char *comment_accept[] =
{
	"Okay.",
	"Fine.",
	"Accepted!",
	"Agreed!",
	"Done!",
	"Taken!"
};

static const char *comment_good[] =
{
	"Cool!",
	"You've made my day!",
	"The shopkeeper sniggers.",
	"The shopkeeper giggles.",
	"The shopkeeper laughs loudly."
};

static const char *comment_great[] =
{
	"Yipee!",
	"I think I'll retire!",
	"The shopkeeper jumps for joy.",
	"The shopkeeper smiles gleefully.",
	"Wow.  I'm going to name my new villa in your honour."
};






/**
 * Let a shop-keeper React to a purchase
 *
 * We paid "price", it was worth "value", and we thought it was worth "guess"
 */
static void purchase_analyze(s32b price, s32b value, s32b guess)
{
	/* Item was worthless, but we bought it */
	if ((value <= 0) && (price > value))
		msgt(MSG_STORE1, "%s", ONE_OF(comment_worthless));

	/* Item was cheaper than we thought, and we paid more than necessary */
	else if ((value < guess) && (price > value))
		msgt(MSG_STORE2, "%s", ONE_OF(comment_bad));

	/* Item was a good bargain, and we got away with it */
	else if ((value > guess) && (value < (4 * guess)) && (price < value))
		msgt(MSG_STORE3, "%s", ONE_OF(comment_good));

	/* Item was a great bargain, and we got away with it */
	else if ((value > guess) && (price < value))
		msgt(MSG_STORE4, "%s", ONE_OF(comment_great));
}




/**
 * ------------------------------------------------------------------------
 * Check if a store will buy an object
 * ------------------------------------------------------------------------ */


/**
 * Determine if the current store will purchase the given object
 *
 * Note that a shop-keeper must refuse to buy "worthless" objects
 */
static bool store_will_buy(struct store *store, const struct object *obj)
{
	struct object_buy *buy;

	/* Home accepts anything */
	if (store->sidx == STORE_HOME) return true;

	/* Ignore "worthless" items */
	if (object_value(obj, 1, false) <= 0) return false;

	/* No buy list means we buy anything */
	if (!store->buy) return true;

	/* Run through the buy list */
	for (buy = store->buy; buy; buy = buy->next) {
		/* Wrong tval */
		if (buy->tval != obj->tval) continue;

		/* No flag means we're good */
		if (!buy->flag) return true;

		/* OK if the object is known to have the flag */
		if (of_has(obj->flags, buy->flag) &&
			object_flag_is_known(obj, buy->flag))
			return true;
	}

	/* Not on the list */
	return false;
}


/**
 * ------------------------------------------------------------------------
 * Basics: pricing, generation, etc.
 * ------------------------------------------------------------------------ */


/**
 * Determine the price of an object (qty one) in a store.
 *
 *  store_buying == true  means the shop is buying, player selling
 *               == false means the shop is selling, player buying
 *
 * This function never lets a shop-keeper lose money in a transaction.
 *
 * The "greed" value should exceed 100 when the player is "buying" the
 * object, and should be less than 100 when the player is "selling" it.
 *
 * Hack -- the black market always charges twice as much as it should.
 */
int price_item(struct store *store, const struct object *obj,
			   bool store_buying, int qty)
{
	int adjust = 100;
	int price;
	struct owner *proprietor;

	if (!store) return 0L;

	proprietor = store->owner;

	/* Get the value of the stack of wands, or a single item */
	if (tval_can_have_charges(obj))
		price = object_value(obj, qty, false);
	else
		price = object_value(obj, 1, false);

	/* Worthless items */
	if (price <= 0) return (0L);

	/* The black market is always a worse deal */
	if (store->sidx == STORE_B_MARKET)
		adjust = 150;

	/* Shop is buying */
	if (store_buying) {
		/* Set the factor */
		adjust = 100 + (100 - adjust);
		if (adjust > 100) adjust = 100;

		/* Shops now pay 2/3 of true value */
		price = price * 2 / 3;

		/* Black market sucks */
		if (store->sidx == STORE_B_MARKET)
			price = price / 2;

		/* Check for no_selling option */
		if (OPT(birth_no_selling)) return (0L);
	} else {
		/* Recalculate if the player doesn't know the flavour */
		if (!obj->kind->aware) {
			obj->kind->aware = true;
			if (tval_can_have_charges(obj))
				price = object_value(obj, qty, false);
			else
				price = object_value(obj, 1, false);
			obj->kind->aware = false;
		}

		/* Black market sucks */
		if (store->sidx == STORE_B_MARKET)
			price = price * 2;
	}

	/* Compute the final price (with rounding) */
	price = (price * adjust + 50L) / 100L;

	/* Now convert price to total price for non-wands */
	if (!tval_can_have_charges(obj))
		price *= qty;

	/* Now limit the price to the purse limit */
	if (store_buying && (price > proprietor->max_cost * qty))
		price = proprietor->max_cost * qty;

	/* Note -- Never become "free" */
	if (price <= 0L) return (qty);

	/* Return the price */
	return (price);
}


/**
 * Special "mass production" computation.
 */
static int mass_roll(int times, int max)
{
	int i, t = 0;

	assert(max > 1);

	for (i = 0; i < times; i++)
		t += randint0(max);

	return (t);
}


/**
 * Some cheap objects should be created in piles.
 */
static void mass_produce(struct object *obj)
{
	int size = 1;
	s32b cost = object_value(obj, 1, false);

	/* Analyze the type */
	switch (obj->tval)
	{
		/* Food, Flasks, and Lights */
		case TV_FOOD:
		case TV_MUSHROOM:
		case TV_FLASK:
		case TV_LIGHT:
		{
			if (cost <= 5L) size += mass_roll(3, 5);
			if (cost <= 20L) size += mass_roll(3, 5);
			break;
		}

		case TV_POTION:
		case TV_SCROLL:
		{
			if (cost <= 60L) size += mass_roll(3, 5);
			if (cost <= 240L) size += mass_roll(1, 5);
			break;
		}

		case TV_MAGIC_BOOK:
		case TV_PRAYER_BOOK:
		{
			if (cost <= 50L) size += mass_roll(2, 3);
			if (cost <= 500L) size += mass_roll(1, 3);
			break;
		}

		case TV_SOFT_ARMOR:
		case TV_HARD_ARMOR:
		case TV_SHIELD:
		case TV_GLOVES:
		case TV_BOOTS:
		case TV_CLOAK:
		case TV_HELM:
		case TV_CROWN:
		case TV_SWORD:
		case TV_POLEARM:
		case TV_HAFTED:
		case TV_DIGGING:
		case TV_BOW:
		{
			if (obj->ego) break;
			if (cost <= 10L) size += mass_roll(3, 5);
			if (cost <= 100L) size += mass_roll(3, 5);
			break;
		}

		case TV_SHOT:
		case TV_ARROW:
		case TV_BOLT:
		{
			if (cost <= 5L)
				size = randint1(2) * 20;         /* 20-40 in 20s */
			else if (cost > 5L && cost <= 50L)
				size = randint1(4) * 10;         /* 10-40 in 10s */
			else if (cost > 50 && cost <= 500L)
				size = randint1(4) * 5;          /* 5-20 in 5s */
			else
				size = 1;

			break;
		}
	}

	/* Save the total pile size */
	obj->number = size;
}


/**
 * Sort the store inventory into an ordered array.
 */
void store_stock_list(struct store *store, struct object **list, int n)
{
	bool home = (store->sidx != STORE_HOME);
	int list_num;
	int num = 0;

	for (list_num = 0; list_num < n; list_num++) {
		struct object *current, *first = NULL;
		for (current = store->stock; current; current = current->next) {
			int i;
			bool possible = true;

			/* Skip objects already allocated */
			for (i = 0; i < num; i++)
				if (list[i] == current)
					possible = false;

			/* If still possible, choose the first in order */
			if (!possible)
				continue;
			else if (earlier_object(first, current, home))
				first = current;
		}

		/* Allocate and count the stock */
		list[list_num] = first;
		if (first)
			num++;
	}
}

/**
 * Allow a store object to absorb another object
 */
static void store_object_absorb(struct object *old, struct object *new)
{
	int total = old->number + new->number;

	/* Combine quantity, lose excess items */
	old->number = (total > z_info->stack_size) ? z_info->stack_size : total;

	/* If rods are stacking, add the charging timeouts */
	if (tval_can_have_timeout(old))
		old->timeout += new->timeout;

	/* If wands/staves are stacking, combine the charges */
	if (tval_can_have_charges(old))
		old->pval += new->pval;

	if ((old->origin != new->origin) ||
	    (old->origin_depth != new->origin_depth) ||
	    (old->origin_xtra != new->origin_xtra)) {
		int act = 2;

		if ((old->origin == ORIGIN_DROP) && (old->origin == new->origin)) {
			struct monster_race *r_old = &r_info[old->origin_xtra];
			struct monster_race *r_new = &r_info[new->origin_xtra];

			bool old_uniq = rf_has(r_old->flags, RF_UNIQUE) ? true : false;
			bool new_uniq = rf_has(r_new->flags, RF_UNIQUE) ? true : false;

			if (old_uniq && !new_uniq) act = 0;
			else if (new_uniq && !old_uniq) act = 1;
			else act = 2;
		}

		switch (act)
		{
			/* Overwrite with new */
			case 1:
			{
				old->origin = new->origin;
				old->origin_depth = new->origin_depth;
				old->origin_xtra = new->origin_xtra;
			}

			/* Set as "mixed" */
			case 2:
			{
				old->origin = ORIGIN_MIXED;
			}
		}
	}

	/* Fully absorbed */
	object_delete(&new);
}


/**
 * Check to see if the shop will be carrying too many objects
 *
 * Note that the shop, just like a player, will not accept things
 * it cannot hold.  Before, one could "nuke" objects this way, by
 * adding them to a pile which was already full.
 */
bool store_check_num(struct store *store, const struct object *obj)
{
	struct object *stock_obj;

	/* Free space is always usable */
	if (store->stock_num < store->stock_size) return true;

	/* The "home" acts like the player */
	if (store->sidx == STORE_HOME) {
		for (stock_obj = store->stock; stock_obj; stock_obj = stock_obj->next) {
			/* Can the new object be combined with the old one? */
			if (object_similar(stock_obj, obj, OSTACK_PACK))
				return true;
		}
	} else {
		/* Normal stores do special stuff */
		for (stock_obj = store->stock; stock_obj; stock_obj = stock_obj->next) {
			/* Can the new object be combined with the old one? */
			if (object_similar(stock_obj, obj, OSTACK_STORE))
				return true;
		}
	}

	/* But there was no room at the inn... */
	return false;
}


/**
 * Add an object to the inventory of the Home.
 *
 * Also note that it may not correctly "adapt" to "knowledge" becoming
 * known: the player may have to pick stuff up and drop it again.
 */
void home_carry(struct object *obj)
{
	struct object *temp_obj;
	struct store *store = &stores[STORE_HOME];

	/* Check each existing object (try to combine) */
	for (temp_obj = store->stock; temp_obj; temp_obj = temp_obj->next) {
		/* The home acts just like the player */
		if (object_similar(temp_obj, obj, OSTACK_PACK)) {
			/* Save the new number of items */
			object_absorb(temp_obj, obj);
			return;
		}
	}

	/* No space? */
	if (store->stock_num >= store->stock_size) return;

	/* Insert the new object */
	pile_insert(&store->stock, obj);
	pile_insert(&store->stock_k, obj->known);
	store->stock_num++;
}


/**
 * Add an object to a real stores inventory.
 *
 * If the object is "worthless", it is thrown away (except in the home).
 *
 * If the object cannot be combined with an object already in the inventory,
 * make a new slot for it, and calculate its "per item" price.  Note that
 * this price will be negative, since the price will not be "fixed" yet.
 * Adding an object to a "fixed" price stack will not change the fixed price.
 *
 * Returns the object inserted (for ease of use) or NULL if it disappears
 */
struct object *store_carry(struct store *store, struct object *obj)
{
	unsigned int i;
	u32b value;
	struct object *temp_obj, *known_obj = obj->known;

	struct object_kind *kind = obj->kind;

	/* Evaluate the object */
	value = object_value(obj, 1, false);

	/* Cursed/Worthless items "disappear" when sold */
	if (value <= 0)
		return NULL;

	/* Erase the inscription & pseudo-ID bit */
	obj->note = 0;
	known_obj->note = 0;

	/* Some item types require maintenance */
	if (tval_is_light(obj)) {
		if (!of_has(obj->flags, OF_NO_FUEL)) {
			if (of_has(obj->flags, OF_BURNS_OUT))
				obj->timeout = z_info->fuel_torch;

			else if (of_has(obj->flags, OF_TAKES_FUEL))
				obj->timeout = z_info->default_lamp;
		}
	} else if (tval_can_have_timeout(obj)) {
		obj->timeout = 0;
	} else if (tval_can_have_charges(obj)) {
		/* If the store can stock this item kind, we recharge */
		if (store_can_carry(store, obj->kind)) {
			int charges = 0;

			/* Calculate the recharged number of charges */
			for (i = 0; i < obj->number; i++)
				charges += randcalc(kind->charge, 0, RANDOMISE);

			/* Use recharged value only if greater */
			if (charges > obj->pval)
				obj->pval = charges;
		}
	}

	for (temp_obj = store->stock; temp_obj; temp_obj = temp_obj->next) {
		/* Can the existing items be incremented? */
		if (object_similar(temp_obj, obj, OSTACK_STORE)) {
			/* Absorb (some of) the object */
			store_object_absorb(temp_obj->known, known_obj);
			obj->known = NULL;
			store_object_absorb(temp_obj, obj);

			/* All done */
			return temp_obj;
		}
	}

	/* No space? */
	if (store->stock_num >= store->stock_size)
		return NULL;

	/* Insert the new object */
	pile_insert(&store->stock, obj);
	pile_insert(&store->stock_k, known_obj);
	store->stock_num++;

	return obj;
}


void store_delete(struct store *s, struct object *obj, int amt)
{
	struct object *known_obj = obj->known;

	if (obj->number > amt) {
		obj->number -= amt;
		known_obj->number -= amt;
	} else {
		pile_excise(&s->stock, obj);
		object_delete(&obj);
		pile_excise(&s->stock_k, known_obj);
		object_delete(&known_obj);
		s->stock_num--;
	}
}


/**
 * Find a given object kind in the store.
 */
static struct object *store_find_kind(struct store *s, struct object_kind *k) {
	struct object *obj;

	assert(s);
	assert(k);

	/* Check if it's already in stock */
	for (obj = s->stock; obj; obj = obj->next) {
		if (obj->kind == k && !obj->ego)
			return obj;
	}

	return NULL;
}


/**
 * Delete an object from store 'store', or, if it is a stack, perhaps only
 * partially delete it.
 *
 * This function is used when store maintainance occurs, and is designed to
 * imitate non-PC purchasers making purchases from the store.
 *
 * The reason this doesn't check for "staple" items and refuse to
 * delete them is that a store could conceviably have two stacks of a
 * single staple item, in which case, you could have a store which had
 * more stacks than staple items, but all stacks are staple items.
 */
static void store_delete_random(struct store *store)
{
	int what;
	int num;
	struct object *obj;

	assert(store->stock_num > 0);

	/* Pick a random slot */
	what = randint0(store->stock_num);

	/* Walk through list until we find our item */
	obj = store->stock;
	while (what--) {
		assert(obj);
		obj = obj->next;
	}

	/* Determine how many objects are in the slot */
	num = obj->number;

	/* Deal with stacks */
	if (num > 1) {
		/* Special behaviour for arrows, bolts &tc. */
		if (tval_is_ammo(obj)) {
			/* 50% of the time, destroy the entire stack */
			if (randint0(100) < 50 || num < 10)
				num = obj->number;

			/* 50% of the time, reduce the size to a multiple of 5 */
			else
				num = randint1(num / 5) * 5 + (num % 5);
		} else {
			/* 50% of the time, destroy a single object */
			if (randint0(100) < 50) num = 1;

			/* 25% of the time, destroy half the objects */
			else if (randint0(100) < 50) num = (num + 1) / 2;

			/* 25% of the time, destroy all objects */
			else num = obj->number;

			/* Hack -- decrement the total charges of staves and wands. */
			if (tval_can_have_charges(obj))
				obj->pval -= num * obj->pval / obj->number;
		}
	}

	assert (num <= obj->number);

	if (obj->artifact)
		history_lose_artifact(obj->artifact);

	/* Delete the item, wholly or in part */
	store_delete(store, obj, num);
}


/**
 * This makes sure that the black market doesn't stock any object that other
 * stores have, unless it is an ego-item or has various bonuses.
 *
 * Based on a suggestion by Lee Vogt <lvogt@cig.mcel.mot.com>.
 */
static bool black_market_ok(const struct object *obj)
{
	int i;

	/* Ego items are always fine */
	if (obj->ego) return true;

	/* Good items are normally fine */
	if (obj->to_a > 2) return true;
	if (obj->to_h > 1) return true;
	if (obj->to_d > 2) return true;

	/* No cheap items */
	if (object_value(obj, 1, false) < 10) return (false);

	/* Check the other stores */
	for (i = 0; i < MAX_STORES; i++) {
		struct object *stock_obj;

		/* Skip home and black market */
		if (i == STORE_B_MARKET || i == STORE_HOME)
			continue;

		/* Check every object in the store */
		for (stock_obj = stores[i].stock; stock_obj; stock_obj = stock_obj->next) {
			/* Compare object kinds */
			if (obj->kind == stock_obj->kind)
				return false;
		}
	}

	/* Otherwise fine */
	return true;
}



/**
 * Get a choice from the store allocation table, in tables.c
 */
static struct object_kind *store_get_choice(struct store *store)
{
	/* Choose a random entry from the store's table */
	return store->normal_table[randint0(store->normal_num)];
}


/**
 * Creates a random object and gives it to store 'store'
 */
static bool store_create_random(struct store *store)
{
	int tries, level;

	int min_level, max_level;

	/* Decide min/max levels */
	if (store->sidx == STORE_B_MARKET) {
		min_level = player->max_depth + 5;
		max_level = player->max_depth + 20;
	} else {
		min_level = 1;
		max_level = z_info->store_magic_level + MAX(player->max_depth - 20, 0);
	}

	if (min_level > 55) min_level = 55;
	if (max_level > 70) max_level = 70;

	/* Consider up to six items */
	for (tries = 0; tries < 6; tries++) {
		struct object_kind *kind;
		struct object *obj, *known_obj;

		/* Work out the level for objects to be generated at */
		level = rand_range(min_level, max_level);

		/* Black Markets have a random object, of a given level */
		if (store->sidx == STORE_B_MARKET)
			kind = get_obj_num(level, false, 0);
		else
			kind = store_get_choice(store);

		/*** Pre-generation filters ***/

		/* No chests in stores XXX */
		if (kind->tval == TV_CHEST) continue;

		/*** Generate the item ***/

		/* Create a new object of the chosen kind */
		obj = object_new();
		object_prep(obj, kind, level, RANDOMISE);

		/* Apply some "low-level" magic (no artifacts) */
		apply_magic(obj, level, false, false, false, false);

		/* Reject if item is 'damaged' (i.e. negative mods) */
		if (tval_is_weapon(obj)) {
			if ((obj->to_h < 0) || (obj->to_d < 0)) {
				object_delete(&obj);
				continue;
			}
		} else if (tval_is_armor(obj)) {
			if (obj->to_a < 0) {
				object_delete(&obj);
				continue;
			}
		}

		/*** Post-generation filters ***/

		/* Make a known object */
		known_obj = object_new();
		obj->known = known_obj;

		/* Know everything but flavor, no origin yet */
		object_know_all_but_flavor(obj);
		obj->origin = ORIGIN_NONE;

		/* Black markets have expensive tastes */
		if ((store->sidx == STORE_B_MARKET) && !black_market_ok(obj)) {
			object_delete(&known_obj);
			obj->known = NULL;
			object_delete(&obj);
			continue;
		}

		/* No "worthless" items */
<<<<<<< HEAD
		if (object_value(obj, 1, false) < 1)  {
=======
		if (object_value(obj, 1, FALSE) < 1)  {
			object_delete(&known_obj);
			obj->known = NULL;
>>>>>>> 993b33a6
			object_delete(&obj);
			continue;
		}

		/* Mass produce and/or apply discount */
		mass_produce(obj);

		/* Attempt to carry the object */
		if (!store_carry(store, obj)) {
			object_delete(&known_obj);
			obj->known = NULL;
			object_delete(&obj);
			continue;
		}

		/* Definitely done */
		return true;
	}

	return false;
}


/**
 * Helper function: create an item with the given tval,sval pair, add it to the
 * store st.  Return the item in the inventory.
 */
static struct object *store_create_item(struct store *store,
										struct object_kind *kind)
{
	struct object *obj = object_new();
	struct object *known_obj = object_new();

	/* Create a new object of the chosen kind */
	object_prep(obj, kind, 0, RANDOMISE);

	/* Know everything but flavor, no origin yet */
	obj->known = known_obj;
	object_know_all_but_flavor(obj);
	obj->origin = ORIGIN_NONE;

	/* Attempt to carry the object */
	return store_carry(store, obj);
}

/**
 * Maintain the inventory at the stores.
 */
static void store_maint(struct store *s)
{
	/* Ignore home */
	if (s->sidx == STORE_HOME)
		return;

	/* Destroy crappy black market items */
	if (s->sidx == STORE_B_MARKET) {
		struct object *obj = s->stock;
		while (obj) {
			struct object *next = obj->next;
			if (!black_market_ok(obj))
				store_delete(s, obj, obj->number);
			obj = next;
		}
	}

	/* We want to make sure stores have staple items. If there's
	 * turnover, we also want to delete a few items, and add a few
	 * items.
	 *
	 * If we create staple items, then delete items, then create new
	 * items, we are stuck with one of three choices:
	 * 1. We can risk deleting staple items, and not having any left.
	 * 2. We can refuse to delete staple items, and risk having that
	 * become an infinite loop.
	 * 3. We can do a ton of extra bookkeeping to make sure we delete
	 * staple items only if there's duplicates of them.
	 *
	 * What if we change the order? First sell a handful of random items,
	 * then create any missing staples, then create new items. This
	 * has two tests for s->turnover, but simplifies everything else
	 * dramatically.
	 */

	if (s->turnover) {
		int restock_attempts = 100000;
		int stock = s->stock_num - randint1(s->turnover);

		/* We'll end up adding staples for sure, maybe plus other
		 * items. It's fine if we sell out completely, though, if
		 * turnover is high. The cap doesn't include always_num,
		 * because otherwise the addition of missing staples could
		 * put us over (if the store was full of player-sold loot).
		 */
		int min = 0;
		int max = s->normal_stock_max;

		if (stock < min) stock = min;
		if (stock > max) stock = max;

		/* Destroy random objects until only "stock" slots are left */
		while (s->stock_num > stock && --restock_attempts)
			store_delete_random(s);

		if (!restock_attempts)
			quit_fmt("Unable to (de-)stock store %d. Please report this bug",
					 s->sidx + 1);
	}

	/* Ensure staples are created */
	if (s->always_num) {
		size_t i;
		for (i = 0; i < s->always_num; i++) {
			struct object_kind *kind = s->always_table[i];
			struct object *obj = store_find_kind(s, kind);

			/* Create the item if it doesn't exist */
			if (!obj)
				obj = store_create_item(s, kind);

			/* Ensure a full stack */
			obj->number = z_info->stack_size;
			obj->known->number = z_info->stack_size;
		}
	}

	if (s->turnover) {
		int restock_attempts = 100000;
		int stock = s->stock_num + randint1(s->turnover);

		/* Now that the staples exist, we want to add more
		 * items, at least enough to get us to normal_stock_min
		 * items that aren't necessarily staples.
		 */

		int min = s->normal_stock_min + s->always_num;
		int max = s->normal_stock_max + s->always_num;

		/* Buy a few items */

		/* Keep stock between specified min and max slots */
		if (stock > max) stock = max;
		if (stock < min) stock = min;

		/* For the rest, we just choose items randomlyish */
		/* The (huge) restock_attempts will only go to zero (otherwise
		 * infinite loop) if stores don't have enough items they can stock! */
		while (s->stock_num < stock && --restock_attempts)
			store_create_random(s);

		if (!restock_attempts)
			quit_fmt("Unable to (re-)stock store %d. Please report this bug",
					 s->sidx + 1);
	}
}

/**
 * Update the stores on the return to town.
 */
void store_update(void)
{
	if (OPT(cheat_xtra)) msg("Updating Shops...");
	while (daycount--) {
		int n;

		/* Maintain each shop (except home) */
		for (n = 0; n < MAX_STORES; n++) {
			/* Skip the home */
			if (n == STORE_HOME) continue;

			/* Maintain */
			store_maint(&stores[n]);
		}

		/* Sometimes, shuffle the shop-keepers */
		if (one_in_(z_info->store_shuffle)) {
			/* Message */
			if (OPT(cheat_xtra)) msg("Shuffling a Shopkeeper...");

			/* Pick a random shop (except home) */
			while (1) {
				n = randint0(MAX_STORES);
				if (n != STORE_HOME) break;
			}

			/* Shuffle it */
			store_shuffle(&stores[n]);
		}
	}
	daycount = 0;
	if (OPT(cheat_xtra)) msg("Done.");
}

/** Owner stuff **/

struct owner *store_ownerbyidx(struct store *s, unsigned int idx) {
	struct owner *o;
	for (o = s->owners; o; o = o->next) {
		if (o->oidx == idx)
			return o;
	}

	quit_fmt("Bad call to store_ownerbyidx: idx is %d\n", idx);
	return 0; /* Needed to avoid Windows compiler warning */
}

static struct owner *store_choose_owner(struct store *s) {
	struct owner *o;
	unsigned int n = 0;

	for (o = s->owners; o; o = o->next) {
		n++;
	}

	n = randint0(n);
	return store_ownerbyidx(s, n);
}

/**
 * Shuffle one of the stores.
 */
void store_shuffle(struct store *store)
{
	struct owner *o = store->owner;

	while (o == store->owner)
	    o = store_choose_owner(store);

	store->owner = o;
}




/**
 * ------------------------------------------------------------------------
 * Higher-level code
 * ------------------------------------------------------------------------ */


/**
 * Return the quantity of a given item in the pack (include quiver).
 */
int find_inven(const struct object *obj)
{
	int i;
	struct object *gear_obj;
	int num = 0;

	/* Similar slot? */
	for (gear_obj = player->gear; gear_obj; gear_obj = gear_obj->next) {
		/* Check only the inventory and the quiver */
		if (object_is_equipped(player->body, gear_obj))
			continue;

		/* Require identical object types */
		if (obj->kind != gear_obj->kind)
			continue;

		/* Analyze the items */
		switch (obj->tval)
		{
			/* Chests */
			case TV_CHEST:
			{
				/* Never okay */
				return 0;
			}

			/* Food and Potions and Scrolls */
			case TV_FOOD:
			case TV_MUSHROOM:
			case TV_POTION:
			case TV_SCROLL:
			{
				/* Assume okay */
				break;
			}

			/* Staves and Wands */
			case TV_STAFF:
			case TV_WAND:
			{
				/* Assume okay */
				break;
			}

			/* Rods */
			case TV_ROD:
			{
				/* Assume okay */
				break;
			}

			/* Weapons and Armor */
			case TV_BOW:
			case TV_DIGGING:
			case TV_HAFTED:
			case TV_POLEARM:
			case TV_SWORD:
			case TV_BOOTS:
			case TV_GLOVES:
			case TV_HELM:
			case TV_CROWN:
			case TV_SHIELD:
			case TV_CLOAK:
			case TV_SOFT_ARMOR:
			case TV_HARD_ARMOR:
			case TV_DRAG_ARMOR:
			{
				/* Fall through */
			}

			/* Rings, Amulets, Lights */
			case TV_RING:
			case TV_AMULET:
			case TV_LIGHT:
			{
				/* Require both items to be known */
				if (!object_is_known(obj) || !object_is_known(gear_obj))
					continue;

				/* Fall through */
			}

			/* Missiles */
			case TV_BOLT:
			case TV_ARROW:
			case TV_SHOT:
			{
				/* Require identical knowledge of both items */
				if (object_is_known(obj) != object_is_known(gear_obj))
					continue;

				/* Require identical "bonuses" */
				if (obj->to_h != gear_obj->to_h)
					continue;
				if (obj->to_d != gear_obj->to_d)
					continue;
				if (obj->to_a != gear_obj->to_a)
					continue;

				/* Require identical modifiers */
				for (i = 0; i < OBJ_MOD_MAX; i++)
					if (obj->modifiers[i] != gear_obj->modifiers[i])
						continue;

				/* Require identical "artifact" names */
				if (obj->artifact != gear_obj->artifact)
					continue;

				/* Require identical "ego-item" names */
				if (obj->ego != gear_obj->ego)
					continue;

				/* Lights must have same amount of fuel */
				else if (obj->timeout != gear_obj->timeout &&
						 tval_is_light(obj))
					continue;

				/* Require identical "values" */
				if (obj->ac != gear_obj->ac)
					continue;
				if (obj->dd != gear_obj->dd)
					continue;
				if (obj->ds != gear_obj->ds)
					continue;

				/* Probably okay */
				break;
			}

			/* Various */
			default:
			{
				/* Require knowledge */
				if (!object_is_known(obj) || !object_is_known(gear_obj))
					continue;

				/* Probably okay */
				break;
			}
		}


		/* Different flags */
		if (!of_is_equal(obj->flags, gear_obj->flags))
			continue;

		/* They match, so add up */
		num += gear_obj->number;
	}

	return num;
}


/**
 * Buy the item with the given index from the current store's inventory.
 */
void do_cmd_buy(struct command *cmd)
{
	int amt;

	struct object *obj, *bought, *known_obj;

	char o_name[80];
	int price;

	struct store *store = store_at(cave, player->py, player->px);

	if (!store) {
		msg("You cannot purchase items when not in a store.");
		return;
	}

	/* Get arguments */
	/* XXX-AS fill this out, split into cmd-store.c */
	if (cmd_get_arg_item(cmd, "item", &obj) != CMD_OK)
		return;

	if (!pile_contains(store->stock, obj)) {
		msg("You cannot buy that item because it's not in the store.");
		return;
	}

	if (cmd_get_arg_number(cmd, "quantity", &amt) != CMD_OK)
		return;

	/* Get desired object */
	bought = object_new();
	object_copy_amt(bought, obj, amt);

	/* Ensure we have room */
	if (bought->number > inven_carry_num(bought, false)) {
		msg("You cannot carry that many items.");
		object_delete(&bought);
		return;
	}

	/* Describe the object (fully) */
	object_desc(o_name, sizeof(o_name), bought, ODESC_PREFIX | ODESC_FULL);

	/* Extract the price for the entire stack */
	price = price_item(store, bought, false, bought->number);

	if (price > player->au) {
		msg("You cannot afford that purchase.");
		object_delete(&bought);
		return;
	}

	/* Spend the money */
	player->au -= price;

	/* Completely ID objects on buy */
	object_flavor_aware(bought);

	/* Update the gear */
	player->upkeep->update |= (PU_INVEN);

	/* Combine the pack (later) */
	player->upkeep->notice |= (PN_COMBINE | PN_IGNORE);

	/* Describe the object (fully) again for the message */
	object_desc(o_name, sizeof(o_name), bought, ODESC_PREFIX | ODESC_FULL);

	/* Message */
	if (one_in_(3)) msgt(MSG_STORE5, "%s", ONE_OF(comment_accept));
	msg("You bought %s for %d gold.", o_name, price);

	/* Erase the inscription */
	bought->note = 0;

	/* Give it an origin if it doesn't have one */
	if (bought->origin == ORIGIN_NONE)
		bought->origin = ORIGIN_STORE;

	/* Hack - Reduce the number of charges in the original stack */
	if (tval_can_have_charges(obj))
		obj->pval -= bought->pval;

	/* Make a known object */
	known_obj = object_new();
	object_copy(known_obj, obj->known);
	bought->known = known_obj;

	/* Give it to the player */
	inven_carry(player, bought, true, true);

	/* Handle stuff */
	handle_stuff(player);

	/* Remove the bought objects from the store if it's not a staple */
	if (!store_is_staple(store, obj->kind)) {
		/* Reduce or remove the item */
		store_delete(store, obj, amt);

		/* Store is empty */
		if (store->stock_num == 0) {
			int i;

			/* Sometimes shuffle the shopkeeper */
			if (one_in_(z_info->store_shuffle)) {
				/* Shuffle */
				msg("The shopkeeper retires.");
				store_shuffle(store);
			} else
				/* Maintain */
				msg("The shopkeeper brings out some new stock.");

			/* New inventory */
			for (i = 0; i < 10; ++i)
				store_maint(store);
		}
	}

	event_signal(EVENT_STORECHANGED);
	event_signal(EVENT_INVENTORY);
	event_signal(EVENT_EQUIPMENT);
}

/**
 * Retrieve the item with the given index from the home's inventory.
 */
void do_cmd_retrieve(struct command *cmd)
{
	int amt;

	struct object *obj, *known_obj, *picked_item;

	struct store *store = store_at(cave, player->py, player->px);

	if (store->sidx != STORE_HOME) {
		msg("You are not currently at home.");
		return;
	}

	/* Get arguments */
	if (cmd_get_arg_item(cmd, "item", &obj) != CMD_OK)
		return;

	if (!pile_contains(store->stock, obj)) {
		msg("You cannot retrieve that item because it's not in the home.");
		return;
	}

	if (cmd_get_arg_number(cmd, "quantity", &amt) != CMD_OK)
		return;

	/* Get desired object */
	picked_item = object_new();
	object_copy_amt(picked_item, obj, amt);

	/* Ensure we have room */
	if (picked_item->number > inven_carry_num(picked_item, false)) {
		msg("You cannot carry that many items.");
		object_delete(&picked_item);
		return;
	}

	/* Distribute charges of wands, staves, or rods */
	distribute_charges(obj, picked_item, amt);

	/* Make a known object */
	known_obj = object_new();
	object_copy(known_obj, obj->known);
	picked_item->known = known_obj;

	/* Give it to the player */
	inven_carry(player, picked_item, true, true);

	/* Handle stuff */
	handle_stuff(player);
	
	/* Reduce or remove the item */
	store_delete(store, obj, amt);

	event_signal(EVENT_STORECHANGED);
	event_signal(EVENT_INVENTORY);
	event_signal(EVENT_EQUIPMENT);
}


/**
 * Determine if the current store will purchase the given object
 */
bool store_will_buy_tester(const struct object *obj)
{
	struct store *store = store_at(cave, player->py, player->px);
	if (!store) return false;

	if (OPT(birth_no_selling)) {
		if (tval_can_have_charges(obj)) {
			if (!store_can_carry(store, obj->kind) && object_is_known(obj))
				return false;
		} else {
			if (object_is_known(obj))
				return false;
		}
	}

	return store_will_buy(store, obj);
}

/**
 * Sell an item to the current store.
 */
void do_cmd_sell(struct command *cmd)
{
	int amt;
	struct object dummy_item;
	struct store *store = store_at(cave, player->py, player->px);
	int price, dummy, value;
	char o_name[120];
	char label;

	struct object *obj, *sold_item;
	bool none_left = false;

	/* Get arguments */
	/* XXX-AS fill this out, split into cmd-store.c */
	if (cmd_get_arg_item(cmd, "item", &obj) != CMD_OK)
		return;

	if (cmd_get_quantity(cmd, "quantity", &amt, obj->number) != CMD_OK)
		return;

	/* Cannot remove cursed objects */
	if (object_is_equipped(player->body, obj) && cursed_p(obj->flags)) {
		msg("Hmmm, it seems to be cursed.");
		return;
	}

	/* Check we are somewhere we can sell the items. */
	if (!store) {
		msg("You cannot sell items when not in a store.");
		return;
	}

	/* Check the store wants the items being sold */
	if (!store_will_buy(store, obj)) {
		msg("I do not wish to purchase this item.");
		return;
	}

	/* Get a copy of the object representing the number being sold */
	object_copy_amt(&dummy_item, obj, amt);

	/* Check if the store has space for the items */
	if (!store_check_num(store, &dummy_item)) {
		msg("I have not the room in my store to keep it.");
		return;
	}

	/* Get the label */
	label = gear_to_label(obj);

	price = price_item(store, &dummy_item, true, amt);

	/* Get some money */
	player->au += price;

	/* Update the auto-history if selling an artifact that was previously
	 * un-IDed. (Ouch!) */
	if (obj->artifact)
		history_add_artifact(obj->artifact, true, true);

	/* Update the gear */
	player->upkeep->update |= (PU_INVEN);

	/* Combine the pack (later) */
	player->upkeep->notice |= (PN_COMBINE);

	/* Redraw stuff */
	player->upkeep->redraw |= (PR_INVEN | PR_EQUIP);

	/* Get the "apparent" value */
	dummy = object_value(&dummy_item, amt, false);

	/* Identify original object */
	object_notice_everything(obj);

	/* Take a proper copy of the now known-about object. */
	sold_item = gear_object_for_use(obj, amt, false, &none_left);

	/* Get the "actual" value */
	value = object_value(sold_item, amt, false);

	/* Get the description all over again */
	object_desc(o_name, sizeof(o_name), sold_item, ODESC_PREFIX | ODESC_FULL);

	/* Describe the result (in message buffer) */
	if (OPT(birth_no_selling)) {
		msg("You had %s (%c).", o_name, label);
	} else {
		msg("You sold %s (%c) for %d gold.", o_name, label, price);

		/* Analyze the prices (and comment verbally) */
		purchase_analyze(price, value, dummy);
	}

	/* Set ignore flag */
	player->upkeep->notice |= PN_IGNORE;

	/* Notice if pack items need to be combined or reordered */
	notice_stuff(player);

	/* Handle stuff */
	handle_stuff(player);

	/* The store gets that (known) object */
	store_carry(store, sold_item);

	event_signal(EVENT_STORECHANGED);
	event_signal(EVENT_INVENTORY);
	event_signal(EVENT_EQUIPMENT);
}

/**
 * Stash an item in the home.
 */
void do_cmd_stash(struct command *cmd)
{
	int amt;
	struct object dummy;
	struct store *store = store_at(cave, player->py, player->px);
	char o_name[120];

	struct object *obj, *dropped;
	bool none_left = false;

	if (cmd_get_arg_item(cmd, "item", &obj))
		return;

	if (cmd_get_quantity(cmd, "quantity", &amt, obj->number) != CMD_OK)
		return;

	/* Check we are somewhere we can stash items. */
	if (store->sidx != STORE_HOME) {
		msg("You are not in your home.");
		return;
	}

	/* Cannot remove cursed objects */
	if (object_is_equipped(player->body, obj) && cursed_p(obj->flags)) {
		msg("Hmmm, it seems to be cursed.");
		return;
	}	

	/* Get a copy of the object representing the number being sold */
	object_copy_amt(&dummy, obj, amt);

	if (!store_check_num(store, &dummy)) {
		msg("Your home is full.");
		return;
	}

	/* Now get the real item */
	dropped = gear_object_for_use(obj, amt, false, &none_left);

	/* Describe */
	object_desc(o_name, sizeof(o_name), dropped, ODESC_PREFIX | ODESC_FULL);

	/* Message */
	msg("You drop %s (%c).", o_name, gear_to_label(obj));

	/* Handle stuff */
	handle_stuff(player);

	/* Let the home carry it */
	home_carry(dropped);

	event_signal(EVENT_STORECHANGED);
	event_signal(EVENT_INVENTORY);
	event_signal(EVENT_EQUIPMENT);
}<|MERGE_RESOLUTION|>--- conflicted
+++ resolved
@@ -1209,13 +1209,9 @@
 		}
 
 		/* No "worthless" items */
-<<<<<<< HEAD
-		if (object_value(obj, 1, false) < 1)  {
-=======
 		if (object_value(obj, 1, FALSE) < 1)  {
 			object_delete(&known_obj);
 			obj->known = NULL;
->>>>>>> 993b33a6
 			object_delete(&obj);
 			continue;
 		}
