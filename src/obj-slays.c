--- conflicted
+++ resolved
@@ -334,23 +334,6 @@
 
 	/* Allocate and populate */
 	while (b) {
-<<<<<<< HEAD
-		/* Skip unknowns if checking for known brands */
-		if (known && !b->known) {
-			/* Move to the next brand */
-			b = b->next;
-
-			/* Move to object if we're done with the given brands */
-			if (!b && !moved && obj) {
-				b = obj->brands;
-				moved = true;
-			}
-
-			continue;
-		}
-
-=======
->>>>>>> 993b33a6
 		b_new = mem_zalloc(sizeof(*b_new));
 
 		/* First one is what we will return */
@@ -401,23 +384,6 @@
 
 	/* Allocate and populate */
 	while (s) {
-<<<<<<< HEAD
-		/* Skip unknowns if we are checking for known slays */
-		if (known && !s->known) {
-			/* Move to the next slay */
-			s = s->next;
-
-			/* Move to the object if we're done with the given slays */
-			if (!s && !moved && obj) {
-				s = obj->slays;
-				moved = true;
-			}
-
-			continue;
-		}
-
-=======
->>>>>>> 993b33a6
 		s_new = mem_zalloc(sizeof(*s_new));
 
 		/* First one is what we will return */
@@ -480,13 +446,8 @@
 void object_notice_brands(struct object *obj, const struct monster *mon)
 {
 	char o_name[40];
-<<<<<<< HEAD
-	struct brand *b;
-	bool plural = (obj->number > 1) ? true : false;
-=======
 	struct brand *b, *kb, *new_b;
 	bool plural = (obj->number > 1) ? TRUE : FALSE;
->>>>>>> 993b33a6
 
 	assert(obj->known);
 
@@ -507,10 +468,6 @@
 						brand_names[b->element].resist_flag))
 			continue;
 
-<<<<<<< HEAD
-		/* Learn */
-		b->known = true;
-=======
 		/* Copy over the new known brand */
 		new_b = mem_zalloc(sizeof *new_b);
 		new_b->name = string_make(b->name);
@@ -520,7 +477,6 @@
 		obj->known->brands = new_b;
 
 		/* Notice */
->>>>>>> 993b33a6
 		object_notice_ego(obj);
 		if (plural)
 			object_desc(o_name, sizeof(o_name), obj, ODESC_BASE | ODESC_PLURAL);
@@ -557,10 +513,6 @@
 		if (!react_to_specific_slay(s, mon))
 			continue;
 
-<<<<<<< HEAD
-		/* Learn */
-		s->known = true;
-=======
 		/* Copy over the new known brand */
 		new_s = mem_zalloc(sizeof *new_s);
 		new_s->name = string_make(s->name);
@@ -570,7 +522,6 @@
 		obj->known->slays = new_s;
 
 		/* Notice */
->>>>>>> 993b33a6
 		object_notice_ego(obj);
 		object_desc(o_name, sizeof(o_name), obj, ODESC_BASE | ODESC_SINGULAR);
 		msg("Your %s glows%s!", o_name, s->multiplier > 3 ? " brightly" : "");
@@ -708,13 +659,9 @@
 		}
 
 		/* Fail if we didn't find a match */
-<<<<<<< HEAD
-		if (match != count) return false;
-=======
 		if (match != count) return FALSE;
 
 		b1 = b1->next;
->>>>>>> 993b33a6
 	}
 
 	/* Now count back and make sure brand2 isn't strictly bigger */
@@ -752,13 +699,9 @@
 		}
 
 		/* Fail if we didn't find a match */
-<<<<<<< HEAD
-		if (match != count) return false;
-=======
 		if (match != count) return FALSE;
 
 		s1 = s1->next;
->>>>>>> 993b33a6
 	}
 
 	/* Now count back and make sure slay2 isn't strictly bigger */
@@ -811,13 +754,8 @@
 	int i = 0;
 
 	while ((slay_cache[i].brands != NULL) || (slay_cache[i].slays != NULL)) {
-<<<<<<< HEAD
-		if (brands_are_equal(obj->brands, slay_cache[i].brands, true) &&
-			slays_are_equal(obj->slays, slay_cache[i].slays, true)) 
-=======
 		if (brands_are_equal(obj->brands, slay_cache[i].brands) &&
 			slays_are_equal(obj->slays, slay_cache[i].slays)) 
->>>>>>> 993b33a6
 			break;
 		i++;
 	}
@@ -837,13 +775,8 @@
 	int i = 0;
 
 	while ((slay_cache[i].brands != NULL) || (slay_cache[i].slays != NULL)) {
-<<<<<<< HEAD
-		if (brands_are_equal(obj->brands, slay_cache[i].brands, true) &&
-			slays_are_equal(obj->slays, slay_cache[i].slays, true)) {
-=======
 		if (brands_are_equal(obj->brands, slay_cache[i].brands) &&
 			slays_are_equal(obj->slays, slay_cache[i].slays)) {
->>>>>>> 993b33a6
 			slay_cache[i].value = value;
 			return true;
 		}
@@ -881,15 +814,9 @@
 		/* Check previously scanned combinations */
 		for (j = 0; j < i; j++) {
 			if (!dupcheck[j].brands && !dupcheck[j].slays) continue;
-<<<<<<< HEAD
-			if (!brands_are_equal(ego->brands, dupcheck[j].brands, false))
-				continue;
-			if (!slays_are_equal(ego->slays, dupcheck[j].slays, false))
-=======
 			if (!brands_are_equal(ego->brands, dupcheck[j].brands))
 				continue;
 			if (!slays_are_equal(ego->slays, dupcheck[j].slays))
->>>>>>> 993b33a6
 				continue;
 
 			/* Both equal, we don't want this one */
