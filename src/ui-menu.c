--- conflicted
+++ resolved
@@ -36,11 +36,8 @@
 static void display_menu_row(menu_type *menu, int pos, int top,
 			     bool cursor, int row, int col, int width);
 static bool menu_calc_size(menu_type *menu);
-<<<<<<< HEAD
-=======
 static bool is_valid_row(menu_type *menu, int cursor);
 
->>>>>>> a14cf40f
 
 /* Display an event, with possible preference overrides */
 static void display_action_aux(menu_action *act, byte color, int row, int col, int wid)
@@ -53,7 +50,6 @@
 		Term_putstr(col, row, wid, color, act->name);
 }
 
-<<<<<<< HEAD
 /* ------------------------------------------------------------------------
  * MN_ACTIONS HELPER FUNCTIONS
  *
@@ -64,23 +60,23 @@
 static char menu_action_tag(menu_type *m, int oid)
 {
 	menu_action *acts = menu_priv(m);
-
-	if (acts[oid].id)
-		return acts[oid].id;
-
-	return 0;
+	return acts[oid].tag;
 }
 
 static int menu_action_valid(menu_type *m, int oid)
 {
 	menu_action *acts = menu_priv(m);
+
+	if (acts[oid].flags & MN_ACT_HIDDEN)
+		return 2;
+
 	return acts[oid].name ? TRUE : FALSE;
 }
 
 static void menu_action_display(menu_type *m, int oid, bool cursor, int row, int col, int width)
 {
 	menu_action *acts = menu_priv(m);
-	byte color = curs_attrs[CURS_KNOWN][0 != cursor];
+	byte color = curs_attrs[!(acts[oid].flags & (MN_ACT_GRAYED))][0 != cursor];
 
 	display_action_aux(&acts[oid], color, row, col, width);
 }
@@ -89,9 +85,11 @@
 {
 	menu_action *acts = menu_priv(m);
 
-	if (event->type == EVT_SELECT && acts[oid].action)
-	{
-		acts[oid].action(acts[oid].data, acts[oid].name);
+	if (event->type == EVT_SELECT)
+	{
+		if (!(acts->flags & MN_ACT_GRAYED) && acts[oid].action)
+			acts[oid].action(acts[oid].name, m->cursor);
+
 		return TRUE;
 	}
 
@@ -106,109 +104,6 @@
 	menu_action_valid,
 	menu_action_display,
 	menu_action_handle,
-	NULL
-};
-
-
-=======
->>>>>>> a14cf40f
-/* ------------------------------------------------------------------------
- * MN_ACTIONS HELPER FUNCTIONS
- *
- * MN_ACTIONS is the type of menu iterator that displays a simple list of
- * menu_actions.
- * ------------------------------------------------------------------------ */
-
-<<<<<<< HEAD
-static char item_menu_tag(menu_type *m, int oid)
-{
-	menu_item *items = menu_priv(m);
-	return items[oid].sel;
-}
-
-static int item_menu_valid(menu_type *m, int oid)
-{
-	menu_item *items = menu_priv(m);
-
-	if (items[oid].flags & MN_HIDDEN)
-		return 2;
-
-	return (NULL != items[oid].act.name);
-}
-
-static void item_menu_display(menu_type *m, int oid, bool cursor, int row, int col, int width)
-{
-	menu_item *items = menu_priv(m);
-	byte color = curs_attrs[!(items[oid].flags & (MN_GRAYED))][0 != cursor];
-=======
-static char menu_action_tag(menu_type *m, int oid)
-{
-	menu_action *acts = menu_priv(m);
-	return acts[oid].tag;
-}
-
-static int menu_action_valid(menu_type *m, int oid)
-{
-	menu_action *acts = menu_priv(m);
-
-	if (acts[oid].flags & MN_ACT_HIDDEN)
-		return 2;
->>>>>>> a14cf40f
-
-	return acts[oid].name ? TRUE : FALSE;
-}
-
-<<<<<<< HEAD
-static bool item_menu_handle(menu_type *m, const ui_event_data *event, int oid)
-{
-	menu_item *items = menu_priv(m);
-
-	if (event->type == EVT_SELECT)
-	{
-		menu_item *item = &items[oid];
-=======
-static void menu_action_display(menu_type *m, int oid, bool cursor, int row, int col, int width)
-{
-	menu_action *acts = menu_priv(m);
-	byte color = curs_attrs[!(acts[oid].flags & (MN_ACT_GRAYED))][0 != cursor];
->>>>>>> a14cf40f
-
-	display_action_aux(&acts[oid], color, row, col, width);
-}
-
-static bool menu_action_handle(menu_type *m, const ui_event_data *event, int oid)
-{
-	menu_action *acts = menu_priv(m);
-
-	if (event->type == EVT_SELECT)
-	{
-		if (!(acts->flags & MN_ACT_GRAYED) && acts[oid].action)
-			acts[oid].action(acts[oid].name, m->cursor);
-
-		return TRUE;
-	}
-
-	return FALSE;
-}
-
-<<<<<<< HEAD
-/* Virtual function table for menu items */
-const menu_iter menu_iter_items =
-{
-	item_menu_tag,       /* get_tag() */
-	item_menu_valid,     /* valid_row() */
-	item_menu_display,   /* display_row() */
-	item_menu_handle,     /* row_handler() */
-=======
-
-/* Virtual function table for action_events */
-const menu_iter menu_iter_actions =
-{
-	menu_action_tag,
-	menu_action_valid,
-	menu_action_display,
-	menu_action_handle,
->>>>>>> a14cf40f
 	NULL
 };
 
@@ -540,12 +435,6 @@
 {
 	int oid = menu->cursor;
 	region *loc = &menu->active;
-<<<<<<< HEAD
-
-	if (!menu->filter_list)
-		menu->filter_count = menu->count;
-=======
->>>>>>> a14cf40f
 
 	if (menu->filter_list && menu->cursor >= 0)
 		oid = menu->filter_list[oid];
@@ -560,13 +449,6 @@
 
 	if (menu->browse_hook && oid >= 0)
 		menu->browse_hook(oid, menu->menu_data, loc);
-<<<<<<< HEAD
-
-	menu->skin->display_list(menu, menu->cursor, &menu->top, loc);
-}
-
-
-=======
 
 
 	if (menu->header)
@@ -577,7 +459,6 @@
 }
 
 
->>>>>>> a14cf40f
 /*** MENU RUNNING AND INPUT HANDLING CODE ***/
 
 /*
@@ -600,15 +481,10 @@
 	}
 	else
 	{
-<<<<<<< HEAD
-		new_cursor = menu->skin->get_cursor(in->mousey, in->mousex,
-				menu->filter_count, menu->top, &menu->active);
-=======
 		int count = menu->filter_list ? menu->filter_count : menu->count;
 
 		new_cursor = menu->skin->get_cursor(in->mousey, in->mousex,
 				count, menu->top, &menu->active);
->>>>>>> a14cf40f
 	
 		if (is_valid_row(menu, new_cursor))
 		{
@@ -623,124 +499,6 @@
 
 	return out->type != EVT_NONE;
 }
-<<<<<<< HEAD
-
-
-/**
- * Handle any menu command keys / SELECT events.
- *
- * Returns TRUE if the key was handled at all (including if it's not handled
- * and just ignored).
- */
-bool menu_handle_action(menu_type *m, const ui_event_data *in)
-{
-	if (m->row_funcs->row_handler)
-	{
-		int oid = m->cursor;
-		if (m->filter_list)
-			oid = m->filter_list[m->cursor];
-
-		return m->row_funcs->row_handler(m, in, oid);
-	}
-
-	return FALSE;
-}
-
-
-/**
- * Handle navigation keypresses.
- *
- * Returns TRUE if they key was intelligible as navigation, regardless of
- * whether any action was taken.
- */
-bool menu_handle_keypress(menu_type *menu, const ui_event_data *in,
-		ui_event_data *out)
-{
-	bool eat = FALSE;
-
-	/* Get the new cursor position from the menu item tags */
-	int new_cursor = get_cursor_key(menu, menu->top, in->key);
-	if (new_cursor >= 0 && is_valid_row(menu, new_cursor))
-	{
-		if (!(menu->flags & MN_DBL_TAP) || new_cursor == menu->cursor)
-			out->type = EVT_SELECT;
-		else
-			out->type = EVT_MOVE;
-
-		menu->cursor = new_cursor;
-	}
-
-	/* Escape stops us here */
-	else if (in->key == ESCAPE)
-		out->type = EVT_ESCAPE;
-
-	/* Menus with no rows can't be navigated or used, so eat all keypresses */
-	else if (menu->filter_count <= 0)
-		eat = TRUE;
-
-	/* Try existing, known keys */
-	else if (in->key == ' ')
-	{
-		int rows = menu->active.page_rows;
-		int total = menu->filter_count;
-
-		if (rows < total)
-		{
-			/* Go to start of next page */
-			menu->cursor += menu->active.page_rows;
-			if (menu->cursor >= total - 1) menu->cursor = 0;
-			menu->top = menu->cursor;
-	
-			out->type = EVT_MOVE;
-		}
-		else
-		{
-			eat = TRUE;
-		}
-	}
-
-	else if (in->key == '\n' || in->key == '\r')
-		out->type = EVT_SELECT;
-
-	/* Try directional movement */
-	else
-	{
-		int dir = target_dir(in->key);
-	
-		/* Reject diagonals */
-		if (ddx[dir] && ddy[dir])
-			;
-	
-		/* Forward/back */
-		else if (ddx[dir])
-			out->type = ddx[dir] < 0 ? EVT_ESCAPE : EVT_SELECT;
-	
-		/* Move up or down to the next valid & visible row */
-		else if (ddy[dir])
-		{
-			int n = menu->filter_count;
-			int dy = ddy[dir];
-			int ind = menu->cursor + dy;
-
-			/* Find the next valid row */
-			while (!is_valid_row(menu, ind))
-			{
-				/* Loop around */
-				if (ind > n - 1)  ind = 0;
-				else if (ind < 0) ind = n - 1;
-				else              ind += dy;
-			}
-	
-			/* Set the cursor */
-			menu->cursor = ind;
-			assert(menu->cursor >= 0);
-			assert(menu->cursor < menu->filter_count);
-
-			out->type = EVT_MOVE;
-		}
-	}
-
-=======
 
 
 /**
@@ -848,44 +606,22 @@
 		}
 	}
 
->>>>>>> a14cf40f
 	return eat;
 }
 
 
 /* 
  * Run a menu.
-<<<<<<< HEAD
- *
- * 'menu' is the menu.
- * 'notify' is a bitwise OR of ui_event_type events that you want to know about,
- *
- * Event types that can be returned:
- *   EVT_ESCAPE: no selection; go back (by default)
- *   EVT_SELECT: menu->cursor is the selected menu item (by default)
- *   EVT_MOVE:   the cursor has moved 
- *   EVT_KBRD:   unhandled keyboard events
- *   EVT_MOUSE:  unhandled mouse events
- *   EVT_RESIZE: resize events
-=======
->>>>>>> a14cf40f
  */
 ui_event_data menu_select(menu_type *menu, int notify)
 {
 	ui_event_data in = EVENT_EMPTY;
-<<<<<<< HEAD
 
 	assert(menu->active.width != 0 && menu->active.page_rows != 0);
 
 	notify |= (EVT_SELECT | EVT_ESCAPE);
-=======
-
-	assert(menu->active.width != 0 && menu->active.page_rows != 0);
-
-	notify |= (EVT_SELECT | EVT_ESCAPE);
 
 	menu_set_cursor_first_valid(menu);
->>>>>>> a14cf40f
 
 	/* Check for command flag */
 	if (p_ptr->command_new)
@@ -902,7 +638,6 @@
 
 		menu_refresh(menu);
 		in = inkey_ex();
-<<<<<<< HEAD
 
 		/* Handle mouse & keyboard commands */
 		if (in.type == EVT_MOUSE)
@@ -922,29 +657,8 @@
 			if (menu->row_funcs->resize)
 				menu->row_funcs->resize(menu);
 		}
-=======
-
-		/* Handle mouse & keyboard commands */
-		if (in.type == EVT_MOUSE)
-			ignore = menu_handle_mouse(menu, &in, &out);
-		else if (in.type == EVT_KBRD)
-		{
-			if (menu->cmd_keys &&
-					strchr(menu->cmd_keys, in.key) &&
-					menu_handle_action(menu, &in))
-				continue;
-
-			ignore = menu_handle_keypress(menu, &in, &out);
-		}
-		else if (in.type == EVT_RESIZE)
-		{
-			menu_calc_size(menu);
-			if (menu->row_funcs->resize)
-				menu->row_funcs->resize(menu);
-		}
 
 		/* XXX should redraw menu here if cursor has moved */
->>>>>>> a14cf40f
 
 		/* If we've selected an item, then send that event out */
 		if (out.type == EVT_SELECT && menu_handle_action(menu, &out))
@@ -1008,26 +722,6 @@
 	menu->filter_count = 0;
 }
 
-<<<<<<< HEAD
-/* ======================== MENU INITIALIZATION ==================== */
-
-static bool menu_calc_size(menu_type *menu)
-{
-	/* Start from initial settings */
-	menu->active = menu->boundary;
-
-	/* Calculate term-relative width/height */
-	if (menu->active.width <= 0 || menu->active.page_rows <= 0)
-	{
-		int w, h;
-		Term_get_size(&w, &h);
-
-		if (menu->active.width <= 0)
-			menu->active.width = w + menu->active.width - menu->active.col;
-		if (menu->active.page_rows <= 0)
-			menu->active.page_rows = h + menu->active.page_rows - menu->active.row;
-	}
-=======
 void menu_set_cursor_first_valid(menu_type *m)
 {
 	int row;
@@ -1052,22 +746,18 @@
 {
 	/* Calculate term-relative positions */
 	menu->active = region_calculate(menu->boundary);
->>>>>>> a14cf40f
 
 	if (menu->title)
 	{
 		menu->active.row += 2;
 		menu->active.page_rows -= 2;
 		menu->active.col += 4;
-<<<<<<< HEAD
-=======
 	}
 
 	if (menu->header)
 	{
 		menu->active.row++;
 		menu->active.page_rows--;
->>>>>>> a14cf40f
 	}
 
 	if (menu->prompt)
@@ -1083,7 +773,6 @@
 	}
 
 	return (menu->active.width > 0 && menu->active.page_rows > 0);
-<<<<<<< HEAD
 }
 
 bool menu_layout(menu_type *m, const region *loc)
@@ -1105,42 +794,10 @@
 void *menu_priv(menu_type *menu)
 {
 	return menu->menu_data;
-=======
->>>>>>> a14cf40f
-}
-
-bool menu_layout(menu_type *m, const region *loc)
-{
-	m->boundary = *loc;
-	return menu_calc_size(m);
-}
-
-<<<<<<< HEAD
-/*
- * Correctly initialise the menu block at 'menu' so that it's ready to use.
- * Use the display skin given in 'skin' and the iterator in 'iter'.
- */
+}
+
 void menu_init(menu_type *menu, skin_id skin_id, const menu_iter *iter)
 {
-=======
-void menu_setpriv(menu_type *menu, int count, void *data)
-{
-	menu->count = count;
-	menu->menu_data = data;
-
-	/* XXX need to take account of filter_list */
-	if (menu->cursor >= menu->count)
-		menu->cursor = menu->count - 1;
-}
-
-void *menu_priv(menu_type *menu)
-{
-	return menu->menu_data;
-}
-
-void menu_init(menu_type *menu, skin_id skin_id, const menu_iter *iter)
-{
->>>>>>> a14cf40f
 	const menu_skin *skin = menu_find_skin(skin_id);
 	assert(skin && "menu skin not found!");
 	assert(iter && "menu iter not found!");
@@ -1151,8 +808,6 @@
 	/* Menu-specific initialisation */
 	menu->row_funcs = iter;
 	menu->skin = skin;
-<<<<<<< HEAD
-=======
 }
 
 menu_type *menu_new(skin_id skin_id, const menu_iter *iter)
@@ -1167,5 +822,4 @@
 	menu_type *m = menu_new(MN_SKIN_SCROLL, menu_find_iter(MN_ITER_ACTIONS));
 	menu_setpriv(m, n, acts);
 	return m;
->>>>>>> a14cf40f
 }